function shardSetup(shardConfig, dbName, collName) {
    var st = new ShardingTest(shardConfig);
    var db = st.getDB(dbName);
    var coll = db[collName];
    var configDB = st.s.getDB('config');

    // Disable the balancer to not interfere with the test, but keep the balancer settings on
    // (with default empty document) so the auto split logic will be able to move chunks around.
    assert.writeOK(st.s.getDB('config').settings.remove({ _id: 'balancer' }));
    db.adminCommand({configureFailPoint: 'skipBalanceRound', mode: 'alwaysOn'});
    return st;
}

function getShardWithTopChunk(configDB, lowOrHigh) {
    // lowOrHigh: 1 low "top chunk", -1 high "top chunk"
    return configDB.chunks.find({}).sort({min: lowOrHigh}).limit(1).next().shard;
}

function getNumberOfChunks(configDB) {
    return configDB.chunks.count();
}

function runTest(test) {
    jsTest.log(tojson(test));

    // Setup
    // Shard collection
    assert.commandWorked(db.adminCommand({shardCollection: coll + "", key: {x: 1}}));

    // Pre-split, move chunks & create tags
    for (var i = 0; i < test.shards.length; i++) {
        var startRange = test.shards[i].range.min;
        var endRange = test.shards[i].range.max;
        var chunkSize = Math.abs(endRange-startRange)/test.shards[i].chunks;
        for (var j = startRange; j < endRange; j += chunkSize) {
            // No split on highest chunk
            if (j + chunkSize >= MAXVAL) {
                continue;
            }
            db.adminCommand({split: coll + "", middle: {x: j+chunkSize}});
            db.adminCommand({moveChunk: coll + "", find: {x: j}, to: test.shards[i].name});
        }
        // Make sure to move chunk when there's only 1 chunk in shard
        db.adminCommand({moveChunk: coll + "", find: {x: startRange}, to: test.shards[i].name});
        // Make sure to move highest chunk
        if (test.shards[i].range.max == MAXVAL) {
            db.adminCommand({moveChunk: coll + "", find: {x: MAXVAL}, to: test.shards[i].name});
        }
        // Add tags to each shard
        var tags = test.shards[i].tags || [];
        for (j = 0; j < tags.length; j++) {
            sh.addShardTag(test.shards[i].name, tags[j]);
        }
    }

    // Add tag ranges associated to a tag
    var tagRanges = test.tagRanges || [];
    for (var j = 0; j < tagRanges.length; j++) {
        sh.addTagRange(db + "." + collName,
                       {x: tagRanges[j].range.min},
                       {x: tagRanges[j].range.max},
                       tagRanges[j].tag);
    }

    // Number of chunks before auto-split
    var numChunks = getNumberOfChunks(configDB);
    // End of setup

    // Insert on top chunk to force auto-split
    var largeStr = new Array(1000).join('x');

    // Insert one doc at a time until first auto-split occurs on top chunk
    var xval = test.inserts.value;
    do {
        var doc = {x: xval, val: largeStr};
        coll.insert(doc);
        xval += test.inserts.inc;
    } while (getNumberOfChunks(configDB) <= numChunks);

    // Test for where new top chunk should reside
    assert.eq(getShardWithTopChunk(configDB, test.lowOrHigh),
              test.movedToShard,
              test.name + " chunk in the wrong shard");

    // Cleanup: Drop collection, tags & tag ranges
    coll.drop();
    for (var i = 0; i < test.shards.length; i++) {
        var tags = test.shards[i].tags || [];
        for (j = 0; j < tags.length; j++) {
            sh.removeShardTag(test.shards[i].name, tags[j]);
        }
    }
    configDB.tags.remove({ns: db + "." + collName});
    // End of test cleanup
}

// Main
var dbName = "test";
var collName = "topchunk";
var st = shardSetup({name: "topchunk", shards: 4, chunkSize: 1}, dbName, collName);
var db = st.getDB(dbName);
var coll = db[collName];
var configDB = st.s.getDB('config');

// Define shard key ranges for each of the shard nodes
var MINVAL = -500;
var MAXVAL = 1500;
var lowChunkRange = {min: MINVAL, max: 0};
var midChunkRange1 = {min: 0, max: 500};
var midChunkRange2 = {min: 500, max: 1000};
var highChunkRange = {min: 1000, max: MAXVAL};

var lowChunkTagRange = {min: MinKey, max: 0};
var highChunkTagRange = {min: 1000, max: MaxKey};

var lowChunkInserts = {value: 0, inc: -1};
var midChunkInserts = {value: 1, inc: 1};
var highChunkInserts = {value: 1000, inc: 1};

var lowChunk = 1;
var highChunk = -1;

// Test objects:
//   name - name of test
//   lowOrHigh - 1 for low top chunk, -1 for high top chunk
//   movedToShard - name of shard the new top chunk should reside on
//   shards - array of shard objects
//            name - name of shard
//            range - range object of shard key
//            chunks - number of chunks to pre-split on this shard
//            tags - array of tags associated to this shard
//   tagRanges - array of objects defining the tag range
//            range - range object of shard key
//            tag - tag associated to this range
//   inserts - object for inserting on shard key from low to high
//            low - low shard key value
//            high - high shard key value
var tests = [
    {
     // Test auto-split on the "low" top chunk to another tagged shard
     name: "low top chunk with tag move",
     lowOrHigh: lowChunk,
     movedToShard: "shard0002",
     shards: [{name: "shard0000", range: lowChunkRange, chunks: 20, tags: ["NYC"]},
              {name: "shard0001", range: midChunkRange1, chunks: 20, tags: ["SF"]},
              {name: "shard0002", range: highChunkRange, chunks: 5, tags: ["NYC"]},
              {name: "shard0003", range: midChunkRange2, chunks: 1, tags: ["SF"]},
              ],
     tagRanges: [{range: lowChunkTagRange, tag: "NYC"},
                 {range: highChunkTagRange, tag: "NYC"},
                 {range: midChunkRange1, tag: "SF"},
                 {range: midChunkRange2, tag: "SF"}],
     inserts: lowChunkInserts
    },
    {
     // Test auto-split on the "low" top chunk to same tagged shard
     name: "low top chunk with tag no move",
     lowOrHigh: lowChunk,
     movedToShard: "shard0000",
     shards: [{name: "shard0000", range: lowChunkRange, chunks: 5, tags: ["NYC"]},
              {name: "shard0001", range: midChunkRange1, chunks: 20, tags: ["SF"]},
              {name: "shard0002", range: highChunkRange, chunks: 20, tags: ["NYC"]},
              {name: "shard0003", range: midChunkRange2, chunks: 1, tags: ["SF"]},
              ],
     tagRanges: [{range: lowChunkTagRange, tag: "NYC"},
                 {range: highChunkTagRange, tag: "NYC"},
                 {range: midChunkRange1, tag: "SF"},
                 {range: midChunkRange2, tag: "SF"}],
     inserts: lowChunkInserts
     },
    {
     // Test auto-split on the "low" top chunk to another shard
     name: "low top chunk no tag move",
     lowOrHigh: lowChunk,
     movedToShard: "shard0003",
     shards: [{name: "shard0000", range: lowChunkRange, chunks: 20},
              {name: "shard0001", range: midChunkRange1, chunks: 20},
              {name: "shard0002", range: highChunkRange, chunks: 5},
              {name: "shard0003", range: midChunkRange2, chunks: 1}],
     inserts: lowChunkInserts
    },
    {
     // Test auto-split on the "high" top chunk to another tagged shard
     name: "high top chunk with tag move",
     lowOrHigh: highChunk,
     movedToShard: "shard0000",
     shards: [{name: "shard0000", range: lowChunkRange, chunks: 5, tags: ["NYC"]},
              {name: "shard0001", range: midChunkRange1, chunks: 20, tags: ["SF"]},
              {name: "shard0002", range: highChunkRange, chunks: 20, tags: ["NYC"]},
              {name: "shard0003", range: midChunkRange2, chunks: 1, tags: ["SF"]}],
     tagRanges: [{range: lowChunkTagRange, tag: "NYC"},
                 {range: highChunkTagRange, tag: "NYC"},
                 {range: midChunkRange1, tag: "SF"},
                 {range: midChunkRange2, tag: "SF"}],
     inserts: highChunkInserts
    },
    {
     // Test auto-split on the "high" top chunk to another shard
     name: "high top chunk no tag move",
     lowOrHigh: highChunk,
     movedToShard: "shard0003",
     shards: [{name: "shard0000", range: lowChunkRange, chunks: 5},
              {name: "shard0001", range: midChunkRange1, chunks: 20},
              {name: "shard0002", range: highChunkRange, chunks: 20},
              {name: "shard0003", range: midChunkRange2, chunks: 1}],
     inserts: highChunkInserts
    },
    {
     // Test auto-split on the "high" top chunk to same tagged shard
     name: "high top chunk with tag no move",
     lowOrHigh: highChunk,
     movedToShard: "shard0002",
     shards: [{name: "shard0000", range: lowChunkRange, chunks: 20, tags: ["NYC"]},
              {name: "shard0001", range: midChunkRange1, chunks: 20, tags: ["SF"]},
              {name: "shard0002", range: highChunkRange, chunks: 5, tags: ["NYC"]},
              {name: "shard0003", range: midChunkRange2, chunks: 1, tags: ["SF"]}],
     tagRanges: [{range: lowChunkTagRange, tag: "NYC"},
                 {range: highChunkTagRange, tag: "NYC"},
                 {range: midChunkRange1, tag: "SF"},
                 {range: midChunkRange2, tag: "SF"}],
     inserts: highChunkInserts
    },
    {
     // Test auto-split on the "high" top chunk to same shard
     name: "high top chunk no tag no move",
     lowOrHigh: highChunk,
     movedToShard: "shard0002",
     shards: [{name: "shard0000", range: lowChunkRange, chunks: 20},
              {name: "shard0001", range: midChunkRange1, chunks: 20},
              {name: "shard0002", range: highChunkRange, chunks: 1},
              {name: "shard0003", range: midChunkRange2, chunks: 5}],
     inserts: highChunkInserts
    }
];

assert.commandWorked(db.adminCommand({enableSharding: dbName}));
db.adminCommand({movePrimary: dbName, to: 'shard0000'});

// Execute all test objects
for (var i = 0; i < tests.length; i++) {
    runTest(tests[i]);
}

st.stop();

// Single node shard Tests
st = shardSetup({name: "singleNode", shards: 1, chunkSize: 1}, dbName, collName);
db = st.getDB(dbName);
coll = db[collName];
configDB = st.s.getDB('config');

var singleNodeTests = [
    {
     // Test auto-split on the "low" top chunk on single node shard
     name: "single node shard - low top chunk",
     lowOrHigh: lowChunk,
     movedToShard: "shard0000",
     shards: [{name: "shard0000", range: lowChunkRange, chunks: 2}],
     inserts: lowChunkInserts
    },
    {
     // Test auto-split on the "high" top chunk on single node shard
     name: "single node shard - high top chunk",
     lowOrHigh: highChunk,
     movedToShard: "shard0000",
     shards: [{name: "shard0000", range: highChunkRange, chunks: 2}],
     inserts: highChunkInserts
    }
];

assert.commandWorked(db.adminCommand({enableSharding: dbName}));
db.adminCommand({movePrimary: dbName, to: 'shard0000'});

// Execute all test objects
for (var i = 0; i < singleNodeTests.length; i++) {
    runTest(singleNodeTests[i]);
}

st.stop();

// maxSize test
// To set maxSize, must manually add the shards
st = shardSetup({name: "maxSize", shards: 2, chunkSize: 1, other: {manualAddShard: true}},
                dbName,
                collName);
db = st.getDB(dbName);
coll = db[collName];
configDB = st.s.getDB('config');

// maxSize on shard0000 - 5MB, on shard0001 - 1MB
st.adminCommand({addshard: st.getConnNames()[0], maxSize: 5});
st.adminCommand({addshard: st.getConnNames()[1], maxSize: 1});

var maxSizeTests = [
    {
     // Test auto-split on the "low" top chunk with maxSize on
     // destination shard
     name: "maxSize - low top chunk",
     lowOrHigh: lowChunk,
     movedToShard: "shard0000",
     shards: [{name: "shard0000", range: lowChunkRange, chunks: 10},
              {name: "shard0001", range: highChunkRange, chunks: 1}],
     inserts: lowChunkInserts
    },
    {
     // Test auto-split on the "high" top chunk with maxSize on
     // destination shard
     name: "maxSize - high top chunk",
     lowOrHigh: highChunk,
     movedToShard: "shard0000",
     shards: [{name: "shard0000", range: highChunkRange, chunks: 10},
              {name: "shard0001", range: lowChunkRange, chunks: 1}],
     inserts: highChunkInserts
    }
];

// SERVER-17070 Auto split moves to shard node running WiredTiger, if exceeding maxSize
<<<<<<< HEAD
var unsupported = ["wiredTiger", "rocksdb", "PerconaFT"];
=======
var unsupported = ["wiredTiger", "rocksdb", "inMemory", "ephemeralForTest"];
>>>>>>> 45d94772
if (unsupported.indexOf(st.d0.adminCommand({serverStatus : 1}).storageEngine.name) == -1 &&
    unsupported.indexOf(st.d1.adminCommand({serverStatus : 1}).storageEngine.name) == -1) {

    assert.commandWorked(db.adminCommand({enableSharding: dbName}));
    db.adminCommand({movePrimary: dbName, to: 'shard0000'});

    // Execute all test objects
    for (var i = 0; i < maxSizeTests.length; i++) {
        runTest(maxSizeTests[i]);
    }
}

st.stop();<|MERGE_RESOLUTION|>--- conflicted
+++ resolved
@@ -315,11 +315,7 @@
 ];
 
 // SERVER-17070 Auto split moves to shard node running WiredTiger, if exceeding maxSize
-<<<<<<< HEAD
-var unsupported = ["wiredTiger", "rocksdb", "PerconaFT"];
-=======
-var unsupported = ["wiredTiger", "rocksdb", "inMemory", "ephemeralForTest"];
->>>>>>> 45d94772
+var unsupported = ["wiredTiger", "rocksdb", "inMemory", "ephemeralForTest", "PerconaFT"];
 if (unsupported.indexOf(st.d0.adminCommand({serverStatus : 1}).storageEngine.name) == -1 &&
     unsupported.indexOf(st.d1.adminCommand({serverStatus : 1}).storageEngine.name) == -1) {
 
