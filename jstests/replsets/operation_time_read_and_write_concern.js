--- conflicted
+++ resolved
@@ -1,11 +1,7 @@
 /**
  * Validates the operationTime value in the command response depends on the read/writeConcern of the
  * the read/write commmand that produced it.
-<<<<<<< HEAD
- * @tags: [rocks_requires_fcv36]
-=======
- * @tags: [requires_majority_read_concern]
->>>>>>> 26284721
+ * @tags: [requires_majority_read_concern, rocks_requires_fcv36]
  */
 (function() {
     "use strict";
