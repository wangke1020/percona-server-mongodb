--- conflicted
+++ resolved
@@ -1,9 +1,5 @@
 // This test verifies readConcern:afterClusterTime behavior on a standalone mongod.
-<<<<<<< HEAD
-// @tags: [rocks_requires_fcv36]
-=======
-// @tags: [requires_majority_read_concern]
->>>>>>> 26284721
+// @tags: [requires_majority_read_concern, rocks_requires_fcv36]
 (function() {
     "use strict";
     var standalone =
