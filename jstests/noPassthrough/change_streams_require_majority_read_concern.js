// Tests that the $changeStream requires read concern majority.
<<<<<<< HEAD
// @tags: [rocks_requires_fcv36]
=======
// @tags: [requires_majority_read_concern]
>>>>>>> 26284721
(function() {
    "use strict";

    load("jstests/replsets/rslib.js");           // For startSetIfSupportsReadMajority.
    load("jstests/libs/write_concern_util.js");  // For stopReplicationOnSecondaries.
    const rst = new ReplSetTest({nodes: 2, nodeOptions: {enableMajorityReadConcern: ""}});
    if (!startSetIfSupportsReadMajority(rst)) {
        jsTestLog("Skipping test since storage engine doesn't support majority read concern.");
        rst.stopSet();
        return;
    }
    rst.initiate();

    const oplogProjection = {$project: {"_id.clusterTime": 0}};
    const name = "change_stream_require_majority_read_concern";
    const db = rst.getPrimary().getDB(name);

    function getCollectionNameFromFullNamespace(ns) {
        return ns.split(/\.(.+)/)[1];
    }

    // Helpers for testing that pipeline returns correct set of results.  Run startWatchingChanges
    // with the pipeline, then insert the changes, then run assertNextBatchMatches with the result
    // of startWatchingChanges and the expected set of results.
    function startWatchingChanges({pipeline, collection, includeTs, aggregateOptions}) {
        aggregateOptions = aggregateOptions || {cursor: {}};

        if (!includeTs) {
            // Strip the oplog fields we aren't testing.
            pipeline.push(oplogProjection);
        }

        let res = assert.commandWorked(db.runCommand(
            Object.merge({aggregate: collection.getName(), pipeline: pipeline}, aggregateOptions)));
        assert.neq(res.cursor.id, 0);
        return res.cursor;
    }

    // Gets one document from the cursor using getMore with awaitData disabled. Asserts if no
    // document is present.
    function getOneDoc(cursor) {
        assert.commandWorked(db.adminCommand(
            {configureFailPoint: "disableAwaitDataForGetMoreCmd", mode: "alwaysOn"}));
        let res = assert.commandWorked(db.runCommand({
            getMore: cursor.id,
            collection: getCollectionNameFromFullNamespace(cursor.ns),
            batchSize: 1
        }));
        assert.eq(res.cursor.nextBatch.length, 1);
        assert.commandWorked(
            db.adminCommand({configureFailPoint: "disableAwaitDataForGetMoreCmd", mode: "off"}));
        return res.cursor.nextBatch[0];
    }

    // Attempts to get a document from the cursor with awaitData disabled, and asserts if a
    // document is present.
    function assertNextBatchIsEmpty(cursor) {
        assert.commandWorked(db.adminCommand(
            {configureFailPoint: "disableAwaitDataForGetMoreCmd", mode: "alwaysOn"}));
        let res = assert.commandWorked(db.runCommand({
            getMore: cursor.id,
            collection: getCollectionNameFromFullNamespace(cursor.ns),
            batchSize: 1
        }));
        assert.eq(res.cursor.nextBatch.length, 0);
        assert.commandWorked(
            db.adminCommand({configureFailPoint: "disableAwaitDataForGetMoreCmd", mode: "off"}));
    }

    // Test read concerns other than "majority" are not supported.
    const primaryColl = db.foo;
    assert.writeOK(primaryColl.insert({_id: 1}, {writeConcern: {w: "majority"}}));
    let res = primaryColl.runCommand({
        aggregate: primaryColl.getName(),
        pipeline: [{$changeStream: {}}],
        cursor: {},
        readConcern: {level: "local"},
    });
    assert.commandFailedWithCode(res, ErrorCodes.InvalidOptions);
    res = primaryColl.runCommand({
        aggregate: primaryColl.getName(),
        pipeline: [{$changeStream: {}}],
        cursor: {},
        readConcern: {level: "linearizable"},
    });
    assert.commandFailedWithCode(res, ErrorCodes.InvalidOptions);

    // Test that explicit read concern "majority" works.
    res = primaryColl.runCommand({
        aggregate: primaryColl.getName(),
        pipeline: [{$changeStream: {}}],
        cursor: {},
        readConcern: {level: "majority"},
    });
    assert.commandWorked(res);

    // Test not specifying readConcern defaults to "majority" read concern.
    stopReplicationOnSecondaries(rst);
    // Verify that the document just inserted cannot be returned.
    let cursor = startWatchingChanges({pipeline: [{$changeStream: {}}], collection: primaryColl});
    assert.eq(cursor.firstBatch.length, 0);

    // Insert a document on the primary only.
    assert.writeOK(primaryColl.insert({_id: 2}, {writeConcern: {w: 1}}));
    assertNextBatchIsEmpty(cursor);

    // Restart data replicaiton and wait until the new write becomes visible.
    restartReplicationOnSecondaries(rst);
    rst.awaitLastOpCommitted();

    // Verify that the expected doc is returned because it has been committed.
    let doc = getOneDoc(cursor);
    assert.docEq(doc.operationType, "insert");
    assert.docEq(doc.fullDocument, {_id: 2});
    rst.stopSet();
}());<|MERGE_RESOLUTION|>--- conflicted
+++ resolved
@@ -1,9 +1,5 @@
 // Tests that the $changeStream requires read concern majority.
-<<<<<<< HEAD
-// @tags: [rocks_requires_fcv36]
-=======
-// @tags: [requires_majority_read_concern]
->>>>>>> 26284721
+// @tags: [requires_majority_read_concern, rocks_requires_fcv36]
 (function() {
     "use strict";
 
