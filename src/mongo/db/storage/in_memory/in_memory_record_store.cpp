--- conflicted
+++ resolved
@@ -128,16 +128,6 @@
         return {{_it->first, _it->second.toRecordData()}};
     }
 
-<<<<<<< HEAD
-    bool InMemoryRecordStore::findRecord( OperationContext* txn,
-                                          const RecordId& loc, RecordData* rd, bool skipPessimisticLocking ) const {
-        Records::const_iterator it = _data->records.find(loc);
-        if ( it == _data->records.end() ) {
-            return false;
-        }
-        *rd = it->second.toRecordData();
-        return true;
-=======
     boost::optional<Record> seekExact(const RecordId& id) final {
         _lastMoveWasRestore = false;
         _needFirstSeek = false;
@@ -145,7 +135,6 @@
         if (_it == _records.end())
             return {};
         return {{_it->first, _it->second.toRecordData()}};
->>>>>>> c57e8885
     }
 
     void savePositioned() final {
@@ -320,7 +309,7 @@
 
 bool InMemoryRecordStore::findRecord(OperationContext* txn,
                                      const RecordId& loc,
-                                     RecordData* rd) const {
+                                     RecordData* rd, bool skipPessimisticLocking) const {
     Records::const_iterator it = _data->records.find(loc);
     if (it == _data->records.end()) {
         return false;
