--- conflicted
+++ resolved
@@ -355,10 +355,6 @@
         updatePosition();
     }
 
-<<<<<<< HEAD
-
-=======
->>>>>>> 6ee5daa6
     virtual bool _locate(const KeyString& query, RecordId loc) {
         // loc already encoded in _key
         return seekCursor(query);
