// wiredtiger_record_store.cpp

/**
 *    Copyright (C) 2014 MongoDB Inc.
 *
 *    This program is free software: you can redistribute it and/or  modify
 *    it under the terms of the GNU Affero General Public License, version 3,
 *    as published by the Free Software Foundation.
 *
 *
 *    This program is distributed in the hope that it will be useful,
 *    but WITHOUT ANY WARRANTY; without even the implied warranty of
 *    MERCHANTABILITY or FITNESS FOR A PARTICULAR PURPOSE.  See the
 *    GNU Affero General Public License for more details.
 *
 *    You should have received a copy of the GNU Affero General Public License
 *    along with this program.  If not, see <http://www.gnu.org/licenses/>.
 *
 *    As a special exception, the copyright holders give permission to link the
 *    code of portions of this program with the OpenSSL library under certain
 *    conditions as described in each individual source file and distribute
 *    linked combinations including the program with the OpenSSL library. You
 *    must comply with the GNU Affero General Public License in all respects for
 *    all of the code used other than as permitted herein. If you modify file(s)
 *    with this exception, you may extend this exception to your version of the
 *    file(s), but you are not obligated to do so. If you do not wish to do so,
 *    delete this exception statement from your version. If you delete this
 *    exception statement from all source files in the program, then also delete
 *    it in the license file.
 */

#define MONGO_LOG_DEFAULT_COMPONENT ::mongo::logger::LogComponent::kStorage

#include "mongo/platform/basic.h"

#include "mongo/db/storage/wiredtiger/wiredtiger_record_store.h"

#include <boost/shared_array.hpp>
#include <wiredtiger.h>

#include "mongo/base/checked_cast.h"
#include "mongo/db/concurrency/write_conflict_exception.h"
#include "mongo/db/namespace_string.h"
#include "mongo/db/operation_context.h"
#include "mongo/db/service_context.h"
#include "mongo/db/storage/oplog_hack.h"
#include "mongo/db/storage/wiredtiger/wiredtiger_customization_hooks.h"
#include "mongo/db/storage/wiredtiger/wiredtiger_global_options.h"
#include "mongo/db/storage/wiredtiger/wiredtiger_kv_engine.h"
#include "mongo/db/storage/wiredtiger/wiredtiger_recovery_unit.h"
#include "mongo/db/storage/wiredtiger/wiredtiger_session_cache.h"
#include "mongo/db/storage/wiredtiger/wiredtiger_size_storer.h"
#include "mongo/db/storage/wiredtiger/wiredtiger_util.h"
#include "mongo/stdx/memory.h"
#include "mongo/util/assert_util.h"
#include "mongo/util/fail_point.h"
#include "mongo/util/log.h"
#include "mongo/util/mongoutils/str.h"
#include "mongo/util/scopeguard.h"
#include "mongo/util/time_support.h"

//#define RS_ITERATOR_TRACE(x) log() << "WTRS::Iterator " << x
#define RS_ITERATOR_TRACE(x)

namespace mongo {

using std::unique_ptr;
using std::string;

namespace {

static const int kMinimumRecordStoreVersion = 1;
static const int kCurrentRecordStoreVersion = 1;  // New record stores use this by default.
static const int kMaximumRecordStoreVersion = 1;
BOOST_STATIC_ASSERT(kCurrentRecordStoreVersion >= kMinimumRecordStoreVersion);
BOOST_STATIC_ASSERT(kCurrentRecordStoreVersion <= kMaximumRecordStoreVersion);

bool shouldUseOplogHack(OperationContext* opCtx, const std::string& uri) {
    StatusWith<BSONObj> appMetadata = WiredTigerUtil::getApplicationMetadata(opCtx, uri);
    if (!appMetadata.isOK()) {
        return false;
    }

    return (appMetadata.getValue().getIntField("oplogKeyExtractionVersion") == 1);
}

}  // namespace

MONGO_FP_DECLARE(WTWriteConflictException);

const std::string kWiredTigerEngineName = "wiredTiger";

class WiredTigerRecordStore::Cursor final : public RecordCursor {
public:
    Cursor(OperationContext* txn,
           const WiredTigerRecordStore& rs,
           bool forward = true,
           bool forParallelCollectionScan = false)
        : _rs(rs),
          _txn(txn),
          _forward(forward),
          _forParallelCollectionScan(forParallelCollectionScan),
          _cursor(new WiredTigerCursor(rs.getURI(), rs.instanceId(), true, txn)),
          _readUntilForOplog(WiredTigerRecoveryUnit::get(txn)->getOplogReadTill()) {}

    boost::optional<Record> next() final {
        if (_eof)
            return {};

        WT_CURSOR* c = _cursor->get();
        {
            // Nothing after the next line can throw WCEs.
            // Note that an unpositioned (or eof) WT_CURSOR returns the first/last entry in the
            // table when you call next/prev.
            int advanceRet = WT_OP_CHECK(_forward ? c->next(c) : c->prev(c));
            if (advanceRet == WT_NOTFOUND) {
                _eof = true;
                return {};
            }
            invariantWTOK(advanceRet);
        }

        int64_t key;
        invariantWTOK(c->get_key(c, &key));
        const RecordId id = _fromKey(key);

        if (!isVisible(id)) {
            _eof = true;
            return {};
        }

        WT_ITEM value;
        invariantWTOK(c->get_value(c, &value));
        auto data = RecordData(static_cast<const char*>(value.data), value.size);
        data.makeOwned();  // TODO delete this line once safe.

        _lastReturnedId = id;
        return {{id, std::move(data)}};
    }

    boost::optional<Record> seekExact(const RecordId& id) final {
        if (!isVisible(id)) {
            _eof = true;
            return {};
        }

        WT_CURSOR* c = _cursor->get();
        c->set_key(c, _makeKey(id));
        // Nothing after the next line can throw WCEs.
        int seekRet = WT_OP_CHECK(c->search(c));
        if (seekRet == WT_NOTFOUND) {
            _eof = true;
            return {};
        }
        invariantWTOK(seekRet);

        WT_ITEM value;
        invariantWTOK(c->get_value(c, &value));
        auto data = RecordData(static_cast<const char*>(value.data), value.size);
        data.makeOwned();  // TODO delete this line once safe.

        _lastReturnedId = id;
        return {{id, std::move(data)}};
    }

    void savePositioned() final {
        // It must be safe to call save() twice in a row without calling restore().
        if (!_txn)
            return;

        // the cursor and recoveryUnit are valid on restore
        // so we just record the recoveryUnit to make sure
        _savedRecoveryUnit = _txn->recoveryUnit();
        if (_cursor && !wt_keeptxnopen()) {
            try {
                _cursor->reset();
            } catch (const WriteConflictException& wce) {
                // Ignore since this is only called when we are about to kill our transaction
                // anyway.
            }
        }

        if (_forParallelCollectionScan) {
            // Delete the cursor since we may come back to a different RecoveryUnit
            _cursor.reset();
        }
        _txn = nullptr;
    }

    void saveUnpositioned() final {
        savePositioned();
        _lastReturnedId = RecordId();
    }

    bool restore(OperationContext* txn) final {
        _txn = txn;

        // If we've hit EOF, then this iterator is done and need not be restored.
        if (_eof)
            return true;

        bool needRestore = false;

        if (_forParallelCollectionScan) {
            needRestore = true;
            _savedRecoveryUnit = txn->recoveryUnit();
            _cursor.reset(new WiredTigerCursor(_rs.getURI(), _rs.instanceId(), true, txn));
            _forParallelCollectionScan = false;  // we only do this the first time
        }
        invariant(_savedRecoveryUnit == txn->recoveryUnit());

        if (!needRestore && wt_keeptxnopen())
            return true;
        if (_lastReturnedId.isNull())
            return true;

        // This will ensure an active session exists, so any restored cursors will bind to it
        invariant(WiredTigerRecoveryUnit::get(txn)->getSession(txn) == _cursor->getSession());

        WT_CURSOR* c = _cursor->get();
        c->set_key(c, _makeKey(_lastReturnedId));

<<<<<<< HEAD
    bool WiredTigerRecordStore::findRecord( OperationContext* txn,
                                            const RecordId& loc, RecordData* out, bool skipPessimisticLocking ) const {
        WiredTigerCursor curwrap( _uri, _instanceId, true, txn);
        WT_CURSOR *c = curwrap.get();
        invariant( c );
        c->set_key(c, _makeKey(loc));
        int ret = WT_OP_CHECK(c->search(c));
=======
        int cmp;
        int ret = WT_OP_CHECK(c->search_near(c, &cmp));
>>>>>>> c57e8885
        if (ret == WT_NOTFOUND) {
            _eof = true;
            return !_rs._isCapped;
        }
        invariantWTOK(ret);

        if (cmp == 0)
            return true;  // Landed right where we left off.

        if (_rs._isCapped) {
            // Doc was deleted either by cappedDeleteAsNeeded() or cappedTruncateAfter().
            // It is important that we error out in this case so that consumers don't
            // silently get 'holes' when scanning capped collections. We don't make
            // this guarantee for normal collections so it is ok to skip ahead in that case.
            _eof = true;
            return false;
        }

        if (_forward && cmp > 0) {
            // We landed after where we were. Move back one so that next() will return this
            // document.
            ret = WT_OP_CHECK(c->prev(c));
        } else if (!_forward && cmp < 0) {
            // Do the opposite for reverse cursors.
            ret = WT_OP_CHECK(c->next(c));
        }
        if (ret != WT_NOTFOUND)
            invariantWTOK(ret);

        return true;
    }

private:
    bool isVisible(const RecordId& id) {
        if (!_rs._isCapped)
            return true;

        if (_readUntilForOplog.isNull() || !_rs._isOplog) {
            // this is the normal capped case
            return !_rs.isCappedHidden(id);
        }

        // this is for oplogs
        if (id == _readUntilForOplog) {
            // we allow if its been committed already
            return !_rs.isCappedHidden(id);
        }

        return id < _readUntilForOplog;
    }

    const WiredTigerRecordStore& _rs;
    OperationContext* _txn;
    RecoveryUnit* _savedRecoveryUnit;  // only used to sanity check between save/restore.
    const bool _forward;
    bool _forParallelCollectionScan;  // This can go away once SERVER-17364 is resolved.
    std::unique_ptr<WiredTigerCursor> _cursor;
    bool _eof = false;
    RecordId _lastReturnedId;
    const RecordId _readUntilForOplog;
};

StatusWith<std::string> WiredTigerRecordStore::parseOptionsField(const BSONObj options) {
    StringBuilder ss;
    BSONForEach(elem, options) {
        if (elem.fieldNameStringData() == "configString") {
            if (elem.type() != String) {
                return StatusWith<std::string>(ErrorCodes::TypeMismatch,
                                               str::stream()
                                                   << "storageEngine.wiredTiger.configString "
                                                   << "must be a string. "
                                                   << "Not adding 'configString' value " << elem
                                                   << " to collection configuration");
            }
            ss << elem.valueStringData() << ',';
        } else {
            // Return error on first unrecognized field.
            return StatusWith<std::string>(ErrorCodes::InvalidOptions,
                                           str::stream() << '\'' << elem.fieldNameStringData()
                                                         << '\'' << " is not a supported option in "
                                                         << "storageEngine.wiredTiger");
        }
    }
    return StatusWith<std::string>(ss.str());
}

// static
StatusWith<std::string> WiredTigerRecordStore::generateCreateString(
    StringData ns, const CollectionOptions& options, StringData extraStrings) {
    // Separate out a prefix and suffix in the default string. User configuration will
    // override values in the prefix, but not values in the suffix.
    str::stream ss;
    ss << "type=file,";
    // Setting this larger than 10m can hurt latencies and throughput degradation if this
    // is the oplog.  See SERVER-16247
    ss << "memory_page_max=10m,";
    // Choose a higher split percent, since most usage is append only. Allow some space
    // for workloads where updates increase the size of documents.
    ss << "split_pct=90,";
    ss << "leaf_value_max=64MB,";
    ss << "checksum=on,";
    if (wiredTigerGlobalOptions.useCollectionPrefixCompression) {
        ss << "prefix_compression,";
    }

    ss << "block_compressor=" << wiredTigerGlobalOptions.collectionBlockCompressor << ",";

    ss << WiredTigerCustomizationHooks::get(getGlobalServiceContext())->getOpenConfig(ns);

    ss << extraStrings << ",";

    StatusWith<std::string> customOptions =
        parseOptionsField(options.storageEngine.getObjectField(kWiredTigerEngineName));
    if (!customOptions.isOK())
        return customOptions;

    ss << customOptions.getValue();

    if (NamespaceString::oplog(ns)) {
        // force file for oplog
        ss << "type=file,";
        // Tune down to 10m.  See SERVER-16247
        ss << "memory_page_max=10m,";
    }

    // WARNING: No user-specified config can appear below this line. These options are required
    // for correct behavior of the server.

    ss << "key_format=q,value_format=u";

    // Record store metadata
    ss << ",app_metadata=(formatVersion=" << kCurrentRecordStoreVersion;
    if (NamespaceString::oplog(ns)) {
        ss << ",oplogKeyExtractionVersion=1";
    }
    ss << ")";

    return StatusWith<std::string>(ss);
}

WiredTigerRecordStore::WiredTigerRecordStore(OperationContext* ctx,
                                             StringData ns,
                                             StringData uri,
                                             bool isCapped,
                                             int64_t cappedMaxSize,
                                             int64_t cappedMaxDocs,
                                             CappedDocumentDeleteCallback* cappedDeleteCallback,
                                             WiredTigerSizeStorer* sizeStorer)
    : RecordStore(ns),
      _uri(uri.toString()),
      _instanceId(WiredTigerSession::genCursorId()),
      _isCapped(isCapped),
      _isOplog(NamespaceString::oplog(ns)),
      _cappedMaxSize(cappedMaxSize),
      _cappedMaxSizeSlack(std::min(cappedMaxSize / 10, int64_t(16 * 1024 * 1024))),
      _cappedMaxDocs(cappedMaxDocs),
      _cappedSleep(0),
      _cappedSleepMS(0),
      _cappedDeleteCallback(cappedDeleteCallback),
      _cappedDeleteCheckCount(0),
      _useOplogHack(shouldUseOplogHack(ctx, _uri)),
      _sizeStorer(sizeStorer),
      _sizeStorerCounter(0),
      _shuttingDown(false) {
    Status versionStatus = WiredTigerUtil::checkApplicationMetadataFormatVersion(
        ctx, uri, kMinimumRecordStoreVersion, kMaximumRecordStoreVersion);
    if (!versionStatus.isOK()) {
        fassertFailedWithStatusNoTrace(28548, versionStatus);
    }

    if (_isCapped) {
        invariant(_cappedMaxSize > 0);
        invariant(_cappedMaxDocs == -1 || _cappedMaxDocs > 0);
    } else {
        invariant(_cappedMaxSize == -1);
        invariant(_cappedMaxDocs == -1);
    }

    // Find the largest RecordId currently in use and estimate the number of records.
    Cursor cursor(ctx, *this, /*forward=*/false);
    if (auto record = cursor.next()) {
        int64_t max = _makeKey(record->id);
        _oplog_highestSeen = record->id;
        _nextIdNum.store(1 + max);

        if (_sizeStorer) {
            long long numRecords;
            long long dataSize;
            _sizeStorer->loadFromCache(uri, &numRecords, &dataSize);
            _numRecords.store(numRecords);
            _dataSize.store(dataSize);
            _sizeStorer->onCreate(this, numRecords, dataSize);
        } else {
            LOG(1) << "Doing scan of collection " << ns << " to get size and count info";

            _numRecords.store(0);
            _dataSize.store(0);

            do {
                _numRecords.fetchAndAdd(1);
                _dataSize.fetchAndAdd(record->data.size());
            } while ((record = cursor.next()));
        }
    } else {
        _dataSize.store(0);
        _numRecords.store(0);
        // Need to start at 1 so we are always higher than RecordId::min()
        _nextIdNum.store(1);
        if (sizeStorer)
            _sizeStorer->onCreate(this, 0, 0);
    }

    _hasBackgroundThread = WiredTigerKVEngine::initRsOplogBackgroundThread(ns);
}

WiredTigerRecordStore::~WiredTigerRecordStore() {
    {
        stdx::lock_guard<stdx::timed_mutex> lk(_cappedDeleterMutex);
        _shuttingDown = true;
    }

    LOG(1) << "~WiredTigerRecordStore for: " << ns();
    if (_sizeStorer) {
        _sizeStorer->onDestroy(this);
    }
}

const char* WiredTigerRecordStore::name() const {
    return kWiredTigerEngineName.c_str();
}

bool WiredTigerRecordStore::inShutdown() const {
    stdx::lock_guard<stdx::timed_mutex> lk(_cappedDeleterMutex);
    return _shuttingDown;
}

long long WiredTigerRecordStore::dataSize(OperationContext* txn) const {
    return _dataSize.load();
}

long long WiredTigerRecordStore::numRecords(OperationContext* txn) const {
    return _numRecords.load();
}

bool WiredTigerRecordStore::isCapped() const {
    return _isCapped;
}

int64_t WiredTigerRecordStore::cappedMaxDocs() const {
    invariant(_isCapped);
    return _cappedMaxDocs;
}

int64_t WiredTigerRecordStore::cappedMaxSize() const {
    invariant(_isCapped);
    return _cappedMaxSize;
}

int64_t WiredTigerRecordStore::storageSize(OperationContext* txn,
                                           BSONObjBuilder* extraInfo,
                                           int infoLevel) const {
    WiredTigerSession* session = WiredTigerRecoveryUnit::get(txn)->getSession(txn);
    StatusWith<int64_t> result =
        WiredTigerUtil::getStatisticsValueAs<int64_t>(session->getSession(),
                                                      "statistics:" + getURI(),
                                                      "statistics=(size)",
                                                      WT_STAT_DSRC_BLOCK_SIZE);
    uassertStatusOK(result.getStatus());

    int64_t size = result.getValue();

    if (size == 0 && _isCapped) {
        // Many things assume an empty capped collection still takes up space.
        return 1;
    }
    return size;
}

// Retrieve the value from a positioned cursor.
RecordData WiredTigerRecordStore::_getData(const WiredTigerCursor& cursor) const {
    WT_ITEM value;
    int ret = cursor->get_value(cursor.get(), &value);
    invariantWTOK(ret);

    SharedBuffer data = SharedBuffer::allocate(value.size);
    memcpy(data.get(), value.data, value.size);
    return RecordData(data, value.size);
}

RecordData WiredTigerRecordStore::dataFor(OperationContext* txn, const RecordId& loc) const {
    // ownership passes to the shared_array created below
    WiredTigerCursor curwrap(_uri, _instanceId, true, txn);
    WT_CURSOR* c = curwrap.get();
    invariant(c);
    c->set_key(c, _makeKey(loc));
    int ret = WT_OP_CHECK(c->search(c));
    massert(28556, "Didn't find RecordId in WiredTigerRecordStore", ret != WT_NOTFOUND);
    invariantWTOK(ret);
    return _getData(curwrap);
}

bool WiredTigerRecordStore::findRecord(OperationContext* txn,
                                       const RecordId& loc,
                                       RecordData* out) const {
    WiredTigerCursor curwrap(_uri, _instanceId, true, txn);
    WT_CURSOR* c = curwrap.get();
    invariant(c);
    c->set_key(c, _makeKey(loc));
    int ret = WT_OP_CHECK(c->search(c));
    if (ret == WT_NOTFOUND) {
        return false;
    }
    invariantWTOK(ret);
    *out = _getData(curwrap);
    return true;
}

void WiredTigerRecordStore::deleteRecord(OperationContext* txn, const RecordId& loc) {
    WiredTigerCursor cursor(_uri, _instanceId, true, txn);
    cursor.assertInActiveTxn();
    WT_CURSOR* c = cursor.get();
    c->set_key(c, _makeKey(loc));
    int ret = WT_OP_CHECK(c->search(c));
    invariantWTOK(ret);

    WT_ITEM old_value;
    ret = c->get_value(c, &old_value);
    invariantWTOK(ret);

    int old_length = old_value.size;

    ret = WT_OP_CHECK(c->remove(c));
    invariantWTOK(ret);

    _changeNumRecords(txn, -1);
    _increaseDataSize(txn, -old_length);
}

bool WiredTigerRecordStore::cappedAndNeedDelete() const {
    if (!_isCapped)
        return false;

    if (_dataSize.load() >= _cappedMaxSize)
        return true;

    if ((_cappedMaxDocs != -1) && (_numRecords.load() > _cappedMaxDocs))
        return true;

    return false;
}

int64_t WiredTigerRecordStore::cappedDeleteAsNeeded(OperationContext* txn,
                                                    const RecordId& justInserted) {
    // We only want to do the checks occasionally as they are expensive.
    // This variable isn't thread safe, but has loose semantics anyway.
    dassert(!_isOplog || _cappedMaxDocs == -1);

    if (!cappedAndNeedDelete())
        return 0;

    // ensure only one thread at a time can do deletes, otherwise they'll conflict.
    stdx::unique_lock<stdx::timed_mutex> lock(_cappedDeleterMutex, stdx::defer_lock);

    if (_cappedMaxDocs != -1) {
        lock.lock();  // Max docs has to be exact, so have to check every time.
    } else if (_hasBackgroundThread) {
        // We are foreground, and there is a background thread,

        // Check if we need some back pressure.
        if ((_dataSize.load() - _cappedMaxSize) < _cappedMaxSizeSlack) {
            return 0;
        }

        // Back pressure needed!
        // We're not actually going to delete anything, but we're going to syncronize
        // on the deleter thread.
        // Don't wait forever: we're in a transaction, we could block eviction.
        if (!lock.try_lock()) {
            Date_t before = Date_t::now();
            (void)lock.timed_lock(boost::posix_time::millisec(200));
            stdx::chrono::milliseconds delay = Date_t::now() - before;
            _cappedSleep.fetchAndAdd(1);
            _cappedSleepMS.fetchAndAdd(delay.count());
        }
        return 0;
    } else {
        if (!lock.try_lock()) {
            // Someone else is deleting old records. Apply back-pressure if too far behind,
            // otherwise continue.
            if ((_dataSize.load() - _cappedMaxSize) < _cappedMaxSizeSlack)
                return 0;

            // Don't wait forever: we're in a transaction, we could block eviction.
            Date_t before = Date_t::now();
            bool gotLock = lock.timed_lock(boost::posix_time::millisec(200));
            stdx::chrono::milliseconds delay = Date_t::now() - before;
            _cappedSleep.fetchAndAdd(1);
            _cappedSleepMS.fetchAndAdd(delay.count());
            if (!gotLock)
                return 0;

            // If we already waited, let someone else do cleanup unless we are significantly
            // over the limit.
            if ((_dataSize.load() - _cappedMaxSize) < (2 * _cappedMaxSizeSlack))
                return 0;
        }
    }

    return cappedDeleteAsNeeded_inlock(txn, justInserted);
}

int64_t WiredTigerRecordStore::cappedDeleteAsNeeded_inlock(OperationContext* txn,
                                                           const RecordId& justInserted) {
    // we do this is a side transaction in case it aborts
    WiredTigerRecoveryUnit* realRecoveryUnit =
        checked_cast<WiredTigerRecoveryUnit*>(txn->releaseRecoveryUnit());
    invariant(realRecoveryUnit);
    WiredTigerSessionCache* sc = realRecoveryUnit->getSessionCache();
    OperationContext::RecoveryUnitState const realRUstate =
        txn->setRecoveryUnit(new WiredTigerRecoveryUnit(sc), OperationContext::kNotInUnitOfWork);

    WiredTigerRecoveryUnit::get(txn)->markNoTicketRequired();  // realRecoveryUnit already has
    WT_SESSION* session = WiredTigerRecoveryUnit::get(txn)->getSession(txn)->getSession();

    int64_t dataSize = _dataSize.load();
    int64_t numRecords = _numRecords.load();

    int64_t sizeOverCap = (dataSize > _cappedMaxSize) ? dataSize - _cappedMaxSize : 0;
    int64_t sizeSaved = 0;
    int64_t docsOverCap = 0, docsRemoved = 0;
    if (_cappedMaxDocs != -1 && numRecords > _cappedMaxDocs)
        docsOverCap = numRecords - _cappedMaxDocs;

    try {
        WriteUnitOfWork wuow(txn);

        WiredTigerCursor curwrap(_uri, _instanceId, true, txn);
        WT_CURSOR* c = curwrap.get();
        RecordId newestOld;
        int ret = 0;
        while ((sizeSaved < sizeOverCap || docsRemoved < docsOverCap) && (docsRemoved < 20000) &&
               (ret = WT_OP_CHECK(c->next(c))) == 0) {
            int64_t key;
            ret = c->get_key(c, &key);
            invariantWTOK(ret);

            // don't go past the record we just inserted
            newestOld = _fromKey(key);
            if (newestOld >= justInserted)  // TODO: use oldest uncommitted instead
                break;

            if (_shuttingDown)
                break;

            WT_ITEM old_value;
            invariantWTOK(c->get_value(c, &old_value));

            ++docsRemoved;
            sizeSaved += old_value.size;

            if (_cappedDeleteCallback) {
                uassertStatusOK(_cappedDeleteCallback->aboutToDeleteCapped(
                    txn,
                    newestOld,
                    RecordData(static_cast<const char*>(old_value.data), old_value.size)));
            }
        }

        if (ret != WT_NOTFOUND) {
            invariantWTOK(ret);
        }

        if (docsRemoved > 0) {
            // if we scanned to the end of the collection or past our insert, go back one
            if (ret == WT_NOTFOUND || newestOld >= justInserted) {
                ret = WT_OP_CHECK(c->prev(c));
            }
            invariantWTOK(ret);

            WiredTigerCursor startWrap(_uri, _instanceId, true, txn);
            WT_CURSOR* start = startWrap.get();
            ret = WT_OP_CHECK(start->next(start));
            invariantWTOK(ret);

            ret = session->truncate(session, NULL, start, c, NULL);
            if (ret == ENOENT || ret == WT_NOTFOUND) {
                // TODO we should remove this case once SERVER-17141 is resolved
                log() << "Soft failure truncating capped collection. Will try again later.";
                docsRemoved = 0;
            } else {
                invariantWTOK(ret);
                _changeNumRecords(txn, -docsRemoved);
                _increaseDataSize(txn, -sizeSaved);
                wuow.commit();
            }
        }
    } catch (const WriteConflictException& wce) {
        delete txn->releaseRecoveryUnit();
        txn->setRecoveryUnit(realRecoveryUnit, realRUstate);
        log() << "got conflict truncating capped, ignoring";
        return 0;
    } catch (...) {
        delete txn->releaseRecoveryUnit();
        txn->setRecoveryUnit(realRecoveryUnit, realRUstate);
        throw;
    }

    delete txn->releaseRecoveryUnit();
    txn->setRecoveryUnit(realRecoveryUnit, realRUstate);
    return docsRemoved;
}

StatusWith<RecordId> WiredTigerRecordStore::extractAndCheckLocForOplog(const char* data, int len) {
    return oploghack::extractKey(data, len);
}

StatusWith<RecordId> WiredTigerRecordStore::insertRecord(OperationContext* txn,
                                                         const char* data,
                                                         int len,
                                                         bool enforceQuota) {
    if (_isCapped && len > _cappedMaxSize) {
        return StatusWith<RecordId>(ErrorCodes::BadValue, "object to insert exceeds cappedMaxSize");
    }

    RecordId loc;
    if (_useOplogHack) {
        StatusWith<RecordId> status = extractAndCheckLocForOplog(data, len);
        if (!status.isOK())
            return status;
        loc = status.getValue();
        if (loc > _oplog_highestSeen) {
            stdx::lock_guard<stdx::mutex> lk(_uncommittedDiskLocsMutex);
            if (loc > _oplog_highestSeen) {
                _oplog_highestSeen = loc;
            }
        }
    } else if (_isCapped) {
        stdx::lock_guard<stdx::mutex> lk(_uncommittedDiskLocsMutex);
        loc = _nextId();
        _addUncommitedDiskLoc_inlock(txn, loc);
    } else {
        loc = _nextId();
    }

    WiredTigerCursor curwrap(_uri, _instanceId, true, txn);
    curwrap.assertInActiveTxn();
    WT_CURSOR* c = curwrap.get();
    invariant(c);

    c->set_key(c, _makeKey(loc));
    WiredTigerItem value(data, len);
    c->set_value(c, value.Get());
    int ret = WT_OP_CHECK(c->insert(c));
    if (ret) {
        return StatusWith<RecordId>(wtRCToStatus(ret, "WiredTigerRecordStore::insertRecord"));
    }

    _changeNumRecords(txn, 1);
    _increaseDataSize(txn, len);

    cappedDeleteAsNeeded(txn, loc);

    return StatusWith<RecordId>(loc);
}

void WiredTigerRecordStore::dealtWithCappedLoc(const RecordId& loc) {
    stdx::lock_guard<stdx::mutex> lk(_uncommittedDiskLocsMutex);
    SortedDiskLocs::iterator it =
        std::find(_uncommittedDiskLocs.begin(), _uncommittedDiskLocs.end(), loc);
    invariant(it != _uncommittedDiskLocs.end());
    _uncommittedDiskLocs.erase(it);
}

bool WiredTigerRecordStore::isCappedHidden(const RecordId& loc) const {
    stdx::lock_guard<stdx::mutex> lk(_uncommittedDiskLocsMutex);
    if (_uncommittedDiskLocs.empty()) {
        return false;
    }
    return _uncommittedDiskLocs.front() <= loc;
}

StatusWith<RecordId> WiredTigerRecordStore::insertRecord(OperationContext* txn,
                                                         const DocWriter* doc,
                                                         bool enforceQuota) {
    const int len = doc->documentSize();

    boost::shared_array<char> buf(new char[len]);
    doc->writeDocument(buf.get());

    return insertRecord(txn, buf.get(), len, enforceQuota);
}

StatusWith<RecordId> WiredTigerRecordStore::updateRecord(OperationContext* txn,
                                                         const RecordId& loc,
                                                         const char* data,
                                                         int len,
                                                         bool enforceQuota,
                                                         UpdateNotifier* notifier) {
    WiredTigerCursor curwrap(_uri, _instanceId, true, txn);
    curwrap.assertInActiveTxn();
    WT_CURSOR* c = curwrap.get();
    invariant(c);
    c->set_key(c, _makeKey(loc));
    int ret = WT_OP_CHECK(c->search(c));
    invariantWTOK(ret);

    WT_ITEM old_value;
    ret = c->get_value(c, &old_value);
    invariantWTOK(ret);

    int old_length = old_value.size;

    c->set_key(c, _makeKey(loc));
    WiredTigerItem value(data, len);
    c->set_value(c, value.Get());
    ret = WT_OP_CHECK(c->insert(c));
    invariantWTOK(ret);

    _increaseDataSize(txn, len - old_length);

    cappedDeleteAsNeeded(txn, loc);

    return StatusWith<RecordId>(loc);
}

bool WiredTigerRecordStore::updateWithDamagesSupported() const {
    return false;
}

Status WiredTigerRecordStore::updateWithDamages(OperationContext* txn,
                                                const RecordId& loc,
                                                const RecordData& oldRec,
                                                const char* damageSource,
                                                const mutablebson::DamageVector& damages) {
    invariant(false);
}

void WiredTigerRecordStore::_oplogSetStartHack(WiredTigerRecoveryUnit* wru) const {
    stdx::lock_guard<stdx::mutex> lk(_uncommittedDiskLocsMutex);
    if (_uncommittedDiskLocs.empty()) {
        wru->setOplogReadTill(_oplog_highestSeen);
    } else {
        wru->setOplogReadTill(_uncommittedDiskLocs.front());
    }
}

std::unique_ptr<RecordCursor> WiredTigerRecordStore::getCursor(OperationContext* txn,
                                                               bool forward) const {
    if (_isOplog && forward) {
        WiredTigerRecoveryUnit* wru = WiredTigerRecoveryUnit::get(txn);
        if (!wru->inActiveTxn() || wru->getOplogReadTill().isNull()) {
            // if we don't have a session, we have no snapshot, so we can update our view
            _oplogSetStartHack(wru);
        }
    }

    return stdx::make_unique<Cursor>(txn, *this, forward);
}

std::vector<std::unique_ptr<RecordCursor>> WiredTigerRecordStore::getManyCursors(
    OperationContext* txn) const {
    std::vector<std::unique_ptr<RecordCursor>> cursors(1);
    cursors[0] = stdx::make_unique<Cursor>(txn,
                                           *this,
                                           /*forward=*/true,
                                           /*forParallelCollectionScan=*/true);
    return cursors;
}

Status WiredTigerRecordStore::truncate(OperationContext* txn) {
    WiredTigerCursor startWrap(_uri, _instanceId, true, txn);
    WT_CURSOR* start = startWrap.get();
    int ret = WT_OP_CHECK(start->next(start));
    // Empty collections don't have anything to truncate.
    if (ret == WT_NOTFOUND) {
        return Status::OK();
    }
    invariantWTOK(ret);

    WT_SESSION* session = WiredTigerRecoveryUnit::get(txn)->getSession(txn)->getSession();
    invariantWTOK(WT_OP_CHECK(session->truncate(session, NULL, start, NULL, NULL)));
    _changeNumRecords(txn, -numRecords(txn));
    _increaseDataSize(txn, -dataSize(txn));

    return Status::OK();
}

Status WiredTigerRecordStore::compact(OperationContext* txn,
                                      RecordStoreCompactAdaptor* adaptor,
                                      const CompactOptions* options,
                                      CompactStats* stats) {
    WiredTigerSessionCache* cache = WiredTigerRecoveryUnit::get(txn)->getSessionCache();
    WiredTigerSession* session = cache->getSession();
    WT_SESSION* s = session->getSession();
    int ret = s->compact(s, getURI().c_str(), "timeout=0");
    invariantWTOK(ret);
    cache->releaseSession(session);
    return Status::OK();
}

Status WiredTigerRecordStore::validate(OperationContext* txn,
                                       bool full,
                                       bool scanData,
                                       ValidateAdaptor* adaptor,
                                       ValidateResults* results,
                                       BSONObjBuilder* output) {
    {
        int err = WiredTigerUtil::verifyTable(txn, _uri, &results->errors);
        if (err == EBUSY) {
            const char* msg = "verify() returned EBUSY. Not treating as invalid.";
            warning() << msg;
            results->errors.push_back(msg);
        } else if (err) {
            std::string msg = str::stream() << "verify() returned " << wiredtiger_strerror(err)
                                            << ". "
                                            << "This indicates structural damage. "
                                            << "Not examining individual documents.";
            error() << msg;
            results->errors.push_back(msg);
            results->valid = false;
            return Status::OK();
        }
    }

    long long nrecords = 0;
    long long dataSizeTotal = 0;
    results->valid = true;
    Cursor cursor(txn, *this, true);
    while (auto record = cursor.next()) {
        ++nrecords;
        if (full && scanData) {
            size_t dataSize;
            Status status = adaptor->validate(record->data, &dataSize);
            if (!status.isOK()) {
                results->valid = false;
                results->errors.push_back(str::stream() << record->id << " is corrupted");
            }
            dataSizeTotal += static_cast<long long>(dataSize);
        }
    }

    if (_sizeStorer && full && scanData && results->valid) {
        if (nrecords != _numRecords.load() || dataSizeTotal != _dataSize.load()) {
            warning() << _uri << ": Existing record and data size counters (" << _numRecords.load()
                      << " records " << _dataSize.load() << " bytes) "
                      << "are inconsistent with full validation results (" << nrecords
                      << " records " << dataSizeTotal << " bytes). "
                      << "Updating counters with new values.";
        }

        _numRecords.store(nrecords);
        _dataSize.store(dataSizeTotal);

        long long oldNumRecords;
        long long oldDataSize;
        _sizeStorer->loadFromCache(_uri, &oldNumRecords, &oldDataSize);
        if (nrecords != oldNumRecords || dataSizeTotal != oldDataSize) {
            warning() << _uri << ": Existing data in size storer (" << oldNumRecords << " records "
                      << oldDataSize << " bytes) "
                      << "is inconsistent with full validation results (" << _numRecords.load()
                      << " records " << _dataSize.load() << " bytes). "
                      << "Updating size storer with new values.";
        }

        _sizeStorer->storeToCache(_uri, _numRecords.load(), _dataSize.load());
    }

    output->appendNumber("nrecords", nrecords);
    return Status::OK();
}

void WiredTigerRecordStore::appendCustomStats(OperationContext* txn,
                                              BSONObjBuilder* result,
                                              double scale) const {
    result->appendBool("capped", _isCapped);
    if (_isCapped) {
        result->appendIntOrLL("max", _cappedMaxDocs);
        result->appendIntOrLL("maxSize", static_cast<long long>(_cappedMaxSize / scale));
        result->appendIntOrLL("sleepCount", _cappedSleep.load());
        result->appendIntOrLL("sleepMS", _cappedSleepMS.load());
    }
    WiredTigerSession* session = WiredTigerRecoveryUnit::get(txn)->getSession(txn);
    WT_SESSION* s = session->getSession();
    BSONObjBuilder bob(result->subobjStart(kWiredTigerEngineName));
    {
        BSONObjBuilder metadata(bob.subobjStart("metadata"));
        Status status = WiredTigerUtil::getApplicationMetadata(txn, getURI(), &metadata);
        if (!status.isOK()) {
            metadata.append("error", "unable to retrieve metadata");
            metadata.append("code", static_cast<int>(status.code()));
            metadata.append("reason", status.reason());
        }
    }

    std::string type, sourceURI;
    WiredTigerUtil::fetchTypeAndSourceURI(txn, _uri, &type, &sourceURI);
    StatusWith<std::string> metadataResult = WiredTigerUtil::getMetadata(txn, sourceURI);
    StringData creationStringName("creationString");
    if (!metadataResult.isOK()) {
        BSONObjBuilder creationString(bob.subobjStart(creationStringName));
        creationString.append("error", "unable to retrieve creation config");
        creationString.append("code", static_cast<int>(metadataResult.getStatus().code()));
        creationString.append("reason", metadataResult.getStatus().reason());
    } else {
        bob.append("creationString", metadataResult.getValue());
        // Type can be "lsm" or "file"
        bob.append("type", type);
    }

    Status status =
        WiredTigerUtil::exportTableToBSON(s, "statistics:" + getURI(), "statistics=(fast)", &bob);
    if (!status.isOK()) {
        bob.append("error", "unable to retrieve statistics");
        bob.append("code", static_cast<int>(status.code()));
        bob.append("reason", status.reason());
    }
}

Status WiredTigerRecordStore::oplogDiskLocRegister(OperationContext* txn, const Timestamp& opTime) {
    StatusWith<RecordId> loc = oploghack::keyForOptime(opTime);
    if (!loc.isOK())
        return loc.getStatus();

    stdx::lock_guard<stdx::mutex> lk(_uncommittedDiskLocsMutex);
    _addUncommitedDiskLoc_inlock(txn, loc.getValue());
    return Status::OK();
}

class WiredTigerRecordStore::CappedInsertChange : public RecoveryUnit::Change {
public:
    CappedInsertChange(WiredTigerRecordStore* rs, const RecordId& loc) : _rs(rs), _loc(loc) {}

    virtual void commit() {
        _rs->dealtWithCappedLoc(_loc);
    }

    virtual void rollback() {
        _rs->dealtWithCappedLoc(_loc);
    }

private:
    WiredTigerRecordStore* _rs;
    RecordId _loc;
};

void WiredTigerRecordStore::_addUncommitedDiskLoc_inlock(OperationContext* txn,
                                                         const RecordId& loc) {
    // todo: make this a dassert at some point
    invariant(_uncommittedDiskLocs.empty() || _uncommittedDiskLocs.back() < loc);
    _uncommittedDiskLocs.push_back(loc);
    txn->recoveryUnit()->registerChange(new CappedInsertChange(this, loc));
    _oplog_highestSeen = loc;
}

boost::optional<RecordId> WiredTigerRecordStore::oplogStartHack(
    OperationContext* txn, const RecordId& startingPosition) const {
    if (!_useOplogHack)
        return boost::none;

    {
        WiredTigerRecoveryUnit* wru = WiredTigerRecoveryUnit::get(txn);
        _oplogSetStartHack(wru);
    }

    WiredTigerCursor cursor(_uri, _instanceId, true, txn);
    WT_CURSOR* c = cursor.get();

    int cmp;
    c->set_key(c, _makeKey(startingPosition));
    int ret = WT_OP_CHECK(c->search_near(c, &cmp));
    if (ret == 0 && cmp > 0)
        ret = c->prev(c);  // landed one higher than startingPosition
    if (ret == WT_NOTFOUND)
        return RecordId();  // nothing <= startingPosition
    invariantWTOK(ret);

    int64_t key;
    ret = c->get_key(c, &key);
    invariantWTOK(ret);
    return _fromKey(key);
}

void WiredTigerRecordStore::updateStatsAfterRepair(OperationContext* txn,
                                                   long long numRecords,
                                                   long long dataSize) {
    _numRecords.store(numRecords);
    _dataSize.store(dataSize);
    _sizeStorer->storeToCache(_uri, numRecords, dataSize);
}

RecordId WiredTigerRecordStore::_nextId() {
    invariant(!_useOplogHack);
    RecordId out = RecordId(_nextIdNum.fetchAndAdd(1));
    invariant(out.isNormal());
    return out;
}

WiredTigerRecoveryUnit* WiredTigerRecordStore::_getRecoveryUnit(OperationContext* txn) {
    return checked_cast<WiredTigerRecoveryUnit*>(txn->recoveryUnit());
}

class WiredTigerRecordStore::NumRecordsChange : public RecoveryUnit::Change {
public:
    NumRecordsChange(WiredTigerRecordStore* rs, int64_t diff) : _rs(rs), _diff(diff) {}
    virtual void commit() {}
    virtual void rollback() {
        _rs->_numRecords.fetchAndAdd(-_diff);
    }

private:
    WiredTigerRecordStore* _rs;
    int64_t _diff;
};

void WiredTigerRecordStore::_changeNumRecords(OperationContext* txn, int64_t diff) {
    txn->recoveryUnit()->registerChange(new NumRecordsChange(this, diff));
    if (diff > 0) {
        if (_numRecords.fetchAndAdd(diff) < diff)
            _numRecords.store(diff);
    } else if (_numRecords.fetchAndAdd(diff) < 0) {
        _numRecords.store(0);
    }
}

class WiredTigerRecordStore::DataSizeChange : public RecoveryUnit::Change {
public:
    DataSizeChange(WiredTigerRecordStore* rs, int amount) : _rs(rs), _amount(amount) {}
    virtual void commit() {}
    virtual void rollback() {
        _rs->_increaseDataSize(NULL, -_amount);
    }

private:
    WiredTigerRecordStore* _rs;
    bool _amount;
};

void WiredTigerRecordStore::_increaseDataSize(OperationContext* txn, int amount) {
    if (txn)
        txn->recoveryUnit()->registerChange(new DataSizeChange(this, amount));

    if (_dataSize.fetchAndAdd(amount) < 0) {
        if (amount > 0) {
            _dataSize.store(amount);
        } else {
            _dataSize.store(0);
        }
    }

    if (_sizeStorer && _sizeStorerCounter++ % 1000 == 0) {
        _sizeStorer->storeToCache(_uri, _numRecords.load(), _dataSize.load());
    }
}

int64_t WiredTigerRecordStore::_makeKey(const RecordId& loc) {
    return loc.repr();
}
RecordId WiredTigerRecordStore::_fromKey(int64_t key) {
    return RecordId(key);
}

void WiredTigerRecordStore::temp_cappedTruncateAfter(OperationContext* txn,
                                                     RecordId end,
                                                     bool inclusive) {
    WriteUnitOfWork wuow(txn);
    Cursor cursor(txn, *this);
    while (auto record = cursor.next()) {
        RecordId loc = record->id;
        if (end < loc || (inclusive && end == loc)) {
            deleteRecord(txn, loc);
        }
    }
    wuow.commit();
}
}<|MERGE_RESOLUTION|>--- conflicted
+++ resolved
@@ -220,18 +220,8 @@
         WT_CURSOR* c = _cursor->get();
         c->set_key(c, _makeKey(_lastReturnedId));
 
-<<<<<<< HEAD
-    bool WiredTigerRecordStore::findRecord( OperationContext* txn,
-                                            const RecordId& loc, RecordData* out, bool skipPessimisticLocking ) const {
-        WiredTigerCursor curwrap( _uri, _instanceId, true, txn);
-        WT_CURSOR *c = curwrap.get();
-        invariant( c );
-        c->set_key(c, _makeKey(loc));
-        int ret = WT_OP_CHECK(c->search(c));
-=======
         int cmp;
         int ret = WT_OP_CHECK(c->search_near(c, &cmp));
->>>>>>> c57e8885
         if (ret == WT_NOTFOUND) {
             _eof = true;
             return !_rs._isCapped;
@@ -535,7 +525,7 @@
 
 bool WiredTigerRecordStore::findRecord(OperationContext* txn,
                                        const RecordId& loc,
-                                       RecordData* out) const {
+                                       RecordData* out, bool skipPessimisticLocking) const {
     WiredTigerCursor curwrap(_uri, _instanceId, true, txn);
     WT_CURSOR* c = curwrap.get();
     invariant(c);
