// wiredtiger_record_store.cpp

/**
 *    Copyright (C) 2014 MongoDB Inc.
 *
 *    This program is free software: you can redistribute it and/or  modify
 *    it under the terms of the GNU Affero General Public License, version 3,
 *    as published by the Free Software Foundation.
 *
 *
 *    This program is distributed in the hope that it will be useful,
 *    but WITHOUT ANY WARRANTY; without even the implied warranty of
 *    MERCHANTABILITY or FITNESS FOR A PARTICULAR PURPOSE.  See the
 *    GNU Affero General Public License for more details.
 *
 *    You should have received a copy of the GNU Affero General Public License
 *    along with this program.  If not, see <http://www.gnu.org/licenses/>.
 *
 *    As a special exception, the copyright holders give permission to link the
 *    code of portions of this program with the OpenSSL library under certain
 *    conditions as described in each individual source file and distribute
 *    linked combinations including the program with the OpenSSL library. You
 *    must comply with the GNU Affero General Public License in all respects for
 *    all of the code used other than as permitted herein. If you modify file(s)
 *    with this exception, you may extend this exception to your version of the
 *    file(s), but you are not obligated to do so. If you do not wish to do so,
 *    delete this exception statement from your version. If you delete this
 *    exception statement from all source files in the program, then also delete
 *    it in the license file.
 */

#define MONGO_LOG_DEFAULT_COMPONENT ::mongo::logger::LogComponent::kStorage

#include "mongo/platform/basic.h"

#include "mongo/db/storage/wiredtiger/wiredtiger_record_store.h"

#include <wiredtiger.h>

#include "mongo/base/checked_cast.h"
#include "mongo/db/concurrency/write_conflict_exception.h"
#include "mongo/db/namespace_string.h"
#include "mongo/db/operation_context.h"
#include "mongo/db/service_context.h"
#include "mongo/db/storage/oplog_hack.h"
#include "mongo/db/storage/wiredtiger/wiredtiger_customization_hooks.h"
#include "mongo/db/storage/wiredtiger/wiredtiger_global_options.h"
#include "mongo/db/storage/wiredtiger/wiredtiger_kv_engine.h"
#include "mongo/db/storage/wiredtiger/wiredtiger_recovery_unit.h"
#include "mongo/db/storage/wiredtiger/wiredtiger_session_cache.h"
#include "mongo/db/storage/wiredtiger/wiredtiger_size_storer.h"
#include "mongo/db/storage/wiredtiger/wiredtiger_util.h"
#include "mongo/stdx/memory.h"
#include "mongo/util/assert_util.h"
#include "mongo/util/fail_point.h"
#include "mongo/util/log.h"
#include "mongo/util/mongoutils/str.h"
#include "mongo/util/scopeguard.h"
#include "mongo/util/time_support.h"

//#define RS_ITERATOR_TRACE(x) log() << "WTRS::Iterator " << x
#define RS_ITERATOR_TRACE(x)

namespace mongo {

using std::unique_ptr;
using std::string;

namespace {

static const int kMinimumRecordStoreVersion = 1;
static const int kCurrentRecordStoreVersion = 1;  // New record stores use this by default.
static const int kMaximumRecordStoreVersion = 1;
static_assert(kCurrentRecordStoreVersion >= kMinimumRecordStoreVersion,
              "kCurrentRecordStoreVersion >= kMinimumRecordStoreVersion");
static_assert(kCurrentRecordStoreVersion <= kMaximumRecordStoreVersion,
              "kCurrentRecordStoreVersion <= kMaximumRecordStoreVersion");

bool shouldUseOplogHack(OperationContext* opCtx, const std::string& uri) {
    StatusWith<BSONObj> appMetadata = WiredTigerUtil::getApplicationMetadata(opCtx, uri);
    if (!appMetadata.isOK()) {
        return false;
    }

    return (appMetadata.getValue().getIntField("oplogKeyExtractionVersion") == 1);
}

}  // namespace

MONGO_FP_DECLARE(WTWriteConflictException);

const std::string kWiredTigerEngineName = "wiredTiger";

class WiredTigerRecordStore::Cursor final : public RecordCursor {
public:
    Cursor(OperationContext* txn, const WiredTigerRecordStore& rs, bool forward = true)
        : _rs(rs),
          _txn(txn),
          _forward(forward),
          _readUntilForOplog(WiredTigerRecoveryUnit::get(txn)->getOplogReadTill()) {
        _cursor.emplace(rs.getURI(), rs.tableId(), true, txn);
    }

    boost::optional<Record> next() final {
        if (_eof)
            return {};

        WT_CURSOR* c = _cursor->get();

        bool mustAdvance = true;
        if (_lastReturnedId.isNull() && !_forward && _rs._isCapped) {
            // In this case we need to seek to the highest visible record.
            const RecordId reverseCappedInitialSeekPoint =
                _readUntilForOplog.isNull() ? _rs.lowestCappedHiddenRecord() : _readUntilForOplog;

            if (!reverseCappedInitialSeekPoint.isNull()) {
                c->set_key(c, _makeKey(reverseCappedInitialSeekPoint));
                int cmp;
                int seekRet = WT_OP_CHECK(c->search_near(c, &cmp));
                if (seekRet == WT_NOTFOUND) {
                    _eof = true;
                    return {};
                }
                invariantWTOK(seekRet);

                // If we landed at or past the lowest hidden record, we must advance to be in
                // the visible range.
                mustAdvance = _rs.isCappedHidden(reverseCappedInitialSeekPoint)
                    ? (cmp >= 0)
                    : (cmp > 0);  // No longer hidden.
            }
        }

        if (mustAdvance) {
            // Nothing after the next line can throw WCEs.
            // Note that an unpositioned (or eof) WT_CURSOR returns the first/last entry in the
            // table when you call next/prev.
            int advanceRet = WT_OP_CHECK(_forward ? c->next(c) : c->prev(c));
            if (advanceRet == WT_NOTFOUND) {
                _eof = true;
                return {};
            }
            invariantWTOK(advanceRet);
        }

        int64_t key;
        invariantWTOK(c->get_key(c, &key));
        const RecordId id = _fromKey(key);

        if (!isVisible(id)) {
            _eof = true;
            return {};
        }

        WT_ITEM value;
        invariantWTOK(c->get_value(c, &value));
        auto data = RecordData(static_cast<const char*>(value.data), value.size);
        data.makeOwned();  // TODO delete this line once safe.

        _lastReturnedId = id;
        return {{id, std::move(data)}};
    }

    boost::optional<Record> seekExact(const RecordId& id) final {
        WT_CURSOR* c = _cursor->get();
        c->set_key(c, _makeKey(id));
        // Nothing after the next line can throw WCEs.
        int seekRet = WT_OP_CHECK(c->search(c));
        if (seekRet == WT_NOTFOUND) {
            _eof = true;
            return {};
        }
        invariantWTOK(seekRet);

        WT_ITEM value;
        invariantWTOK(c->get_value(c, &value));
        auto data = RecordData(static_cast<const char*>(value.data), value.size);
        data.makeOwned();  // TODO delete this line once safe.

        _lastReturnedId = id;
        _eof = false;
        return {{id, std::move(data)}};
    }

    void savePositioned() final {
        try {
            if (_cursor)
                _cursor->reset();
        } catch (const WriteConflictException& wce) {
            // Ignore since this is only called when we are about to kill our transaction
            // anyway.
        }
    }

    void saveUnpositioned() final {
        savePositioned();
        _lastReturnedId = RecordId();
    }

    bool restore() final {
        if (!_cursor)
            _cursor.emplace(_rs.getURI(), _rs.tableId(), true, _txn);

        // This will ensure an active session exists, so any restored cursors will bind to it
        invariant(WiredTigerRecoveryUnit::get(_txn)->getSession(_txn) == _cursor->getSession());

        // If we've hit EOF, then this iterator is done and need not be restored.
        if (_eof)
            return true;

        if (_lastReturnedId.isNull())
            return true;

        WT_CURSOR* c = _cursor->get();
        c->set_key(c, _makeKey(_lastReturnedId));

        int cmp;
        int ret = WT_OP_CHECK(c->search_near(c, &cmp));
        if (ret == WT_NOTFOUND) {
            _eof = true;
            return !_rs._isCapped;
        }
        invariantWTOK(ret);

        if (cmp == 0)
            return true;  // Landed right where we left off.

        if (_rs._isCapped) {
            // Doc was deleted either by cappedDeleteAsNeeded() or cappedTruncateAfter().
            // It is important that we error out in this case so that consumers don't
            // silently get 'holes' when scanning capped collections. We don't make
            // this guarantee for normal collections so it is ok to skip ahead in that case.
            _eof = true;
            return false;
        }

        if (_forward && cmp > 0) {
            // We landed after where we were. Move back one so that next() will return this
            // document.
            ret = WT_OP_CHECK(c->prev(c));
        } else if (!_forward && cmp < 0) {
            // Do the opposite for reverse cursors.
            ret = WT_OP_CHECK(c->next(c));
        }
        if (ret != WT_NOTFOUND)
            invariantWTOK(ret);

        return true;
    }

    void detachFromOperationContext() final {
        _txn = nullptr;
        _cursor = {};
    }

    void reattachToOperationContext(OperationContext* txn) final {
        _txn = txn;
        // _cursor recreated in restore() to avoid risk of WT_ROLLBACK issues.
    }

private:
    bool isVisible(const RecordId& id) {
        if (!_rs._isCapped)
            return true;

        if (_readUntilForOplog.isNull() || !_rs._isOplog) {
            // this is the normal capped case
            return !_rs.isCappedHidden(id);
        }

        // this is for oplogs
        if (id == _readUntilForOplog) {
            // we allow if its been committed already
            return !_rs.isCappedHidden(id);
        }

        return id < _readUntilForOplog;
    }

    const WiredTigerRecordStore& _rs;
    OperationContext* _txn;
    const bool _forward;
    boost::optional<WiredTigerCursor> _cursor;
    bool _eof = false;
    RecordId _lastReturnedId;  // If null, need to seek to first/last record.
    const RecordId _readUntilForOplog;
};

StatusWith<std::string> WiredTigerRecordStore::parseOptionsField(const BSONObj options) {
    StringBuilder ss;
    BSONForEach(elem, options) {
        if (elem.fieldNameStringData() == "configString") {
            Status status = WiredTigerUtil::checkTableCreationOptions(elem);
            if (!status.isOK()) {
                return status;
            }
            ss << elem.valueStringData() << ',';
        } else {
            // Return error on first unrecognized field.
            return StatusWith<std::string>(ErrorCodes::InvalidOptions,
                                           str::stream() << '\'' << elem.fieldNameStringData()
                                                         << '\'' << " is not a supported option.");
        }
    }
    return StatusWith<std::string>(ss.str());
}

// static
StatusWith<std::string> WiredTigerRecordStore::generateCreateString(
    StringData ns, const CollectionOptions& options, StringData extraStrings) {
    // Separate out a prefix and suffix in the default string. User configuration will
    // override values in the prefix, but not values in the suffix.
    str::stream ss;
    ss << "type=file,";
    // Setting this larger than 10m can hurt latencies and throughput degradation if this
    // is the oplog.  See SERVER-16247
    ss << "memory_page_max=10m,";
    // Choose a higher split percent, since most usage is append only. Allow some space
    // for workloads where updates increase the size of documents.
    ss << "split_pct=90,";
    ss << "leaf_value_max=64MB,";
    ss << "checksum=on,";
    if (wiredTigerGlobalOptions.useCollectionPrefixCompression) {
        ss << "prefix_compression,";
    }

    ss << "block_compressor=" << wiredTigerGlobalOptions.collectionBlockCompressor << ",";

    ss << WiredTigerCustomizationHooks::get(getGlobalServiceContext())->getOpenConfig(ns);

    ss << extraStrings << ",";

    StatusWith<std::string> customOptions =
        parseOptionsField(options.storageEngine.getObjectField(kWiredTigerEngineName));
    if (!customOptions.isOK())
        return customOptions;

    ss << customOptions.getValue();

    if (NamespaceString::oplog(ns)) {
        // force file for oplog
        ss << "type=file,";
        // Tune down to 10m.  See SERVER-16247
        ss << "memory_page_max=10m,";
    }

    // WARNING: No user-specified config can appear below this line. These options are required
    // for correct behavior of the server.

    ss << "key_format=q,value_format=u";

    // Record store metadata
    ss << ",app_metadata=(formatVersion=" << kCurrentRecordStoreVersion;
    if (NamespaceString::oplog(ns)) {
        ss << ",oplogKeyExtractionVersion=1";
    }
    ss << ")";

    return StatusWith<std::string>(ss);
}

WiredTigerRecordStore::WiredTigerRecordStore(OperationContext* ctx,
                                             StringData ns,
                                             StringData uri,
                                             bool isCapped,
                                             int64_t cappedMaxSize,
                                             int64_t cappedMaxDocs,
                                             CappedDocumentDeleteCallback* cappedDeleteCallback,
                                             WiredTigerSizeStorer* sizeStorer)
    : RecordStore(ns),
      _uri(uri.toString()),
      _tableId(WiredTigerSession::genTableId()),
      _isCapped(isCapped),
      _isOplog(NamespaceString::oplog(ns)),
      _cappedMaxSize(cappedMaxSize),
      _cappedMaxSizeSlack(std::min(cappedMaxSize / 10, int64_t(16 * 1024 * 1024))),
      _cappedMaxDocs(cappedMaxDocs),
      _cappedSleep(0),
      _cappedSleepMS(0),
      _cappedDeleteCallback(cappedDeleteCallback),
      _cappedDeleteCheckCount(0),
      _useOplogHack(shouldUseOplogHack(ctx, _uri)),
      _sizeStorer(sizeStorer),
      _sizeStorerCounter(0),
      _shuttingDown(false) {
    Status versionStatus = WiredTigerUtil::checkApplicationMetadataFormatVersion(
        ctx, uri, kMinimumRecordStoreVersion, kMaximumRecordStoreVersion);
    if (!versionStatus.isOK()) {
        fassertFailedWithStatusNoTrace(28548, versionStatus);
    }

    if (_isCapped) {
        invariant(_cappedMaxSize > 0);
        invariant(_cappedMaxDocs == -1 || _cappedMaxDocs > 0);
    } else {
        invariant(_cappedMaxSize == -1);
        invariant(_cappedMaxDocs == -1);
    }

    // Find the largest RecordId currently in use and estimate the number of records.
    Cursor cursor(ctx, *this, /*forward=*/false);
    if (auto record = cursor.next()) {
        int64_t max = _makeKey(record->id);
        _oplog_highestSeen = record->id;
        _nextIdNum.store(1 + max);

        if (_sizeStorer) {
            long long numRecords;
            long long dataSize;
            _sizeStorer->loadFromCache(uri, &numRecords, &dataSize);
            _numRecords.store(numRecords);
            _dataSize.store(dataSize);
            _sizeStorer->onCreate(this, numRecords, dataSize);
        } else {
            LOG(1) << "Doing scan of collection " << ns << " to get size and count info";

            _numRecords.store(0);
            _dataSize.store(0);

            do {
                _numRecords.fetchAndAdd(1);
                _dataSize.fetchAndAdd(record->data.size());
            } while ((record = cursor.next()));
        }
    } else {
        _dataSize.store(0);
        _numRecords.store(0);
        // Need to start at 1 so we are always higher than RecordId::min()
        _nextIdNum.store(1);
        if (sizeStorer)
            _sizeStorer->onCreate(this, 0, 0);
    }

    _hasBackgroundThread = WiredTigerKVEngine::initRsOplogBackgroundThread(ns);
}

WiredTigerRecordStore::~WiredTigerRecordStore() {
    {
        stdx::lock_guard<stdx::timed_mutex> lk(_cappedDeleterMutex);
        _shuttingDown = true;
    }

    LOG(1) << "~WiredTigerRecordStore for: " << ns();
    if (_sizeStorer) {
        _sizeStorer->onDestroy(this);
    }
}

const char* WiredTigerRecordStore::name() const {
    return kWiredTigerEngineName.c_str();
}

bool WiredTigerRecordStore::inShutdown() const {
    stdx::lock_guard<stdx::timed_mutex> lk(_cappedDeleterMutex);
    return _shuttingDown;
}

long long WiredTigerRecordStore::dataSize(OperationContext* txn) const {
    return _dataSize.load();
}

long long WiredTigerRecordStore::numRecords(OperationContext* txn) const {
    return _numRecords.load();
}

bool WiredTigerRecordStore::isCapped() const {
    return _isCapped;
}

int64_t WiredTigerRecordStore::cappedMaxDocs() const {
    invariant(_isCapped);
    return _cappedMaxDocs;
}

int64_t WiredTigerRecordStore::cappedMaxSize() const {
    invariant(_isCapped);
    return _cappedMaxSize;
}

int64_t WiredTigerRecordStore::storageSize(OperationContext* txn,
                                           BSONObjBuilder* extraInfo,
                                           int infoLevel) const {
    WiredTigerSession* session = WiredTigerRecoveryUnit::get(txn)->getSession(txn);
    StatusWith<int64_t> result =
        WiredTigerUtil::getStatisticsValueAs<int64_t>(session->getSession(),
                                                      "statistics:" + getURI(),
                                                      "statistics=(size)",
                                                      WT_STAT_DSRC_BLOCK_SIZE);
    uassertStatusOK(result.getStatus());

    int64_t size = result.getValue();

    if (size == 0 && _isCapped) {
        // Many things assume an empty capped collection still takes up space.
        return 1;
    }
    return size;
}

// Retrieve the value from a positioned cursor.
RecordData WiredTigerRecordStore::_getData(const WiredTigerCursor& cursor) const {
    WT_ITEM value;
    int ret = cursor->get_value(cursor.get(), &value);
    invariantWTOK(ret);

    SharedBuffer data = SharedBuffer::allocate(value.size);
    memcpy(data.get(), value.data, value.size);
    return RecordData(data, value.size);
}

RecordData WiredTigerRecordStore::dataFor(OperationContext* txn, const RecordId& loc) const {
    // ownership passes to the shared_array created below
    WiredTigerCursor curwrap(_uri, _tableId, true, txn);
    WT_CURSOR* c = curwrap.get();
    invariant(c);
    c->set_key(c, _makeKey(loc));
    int ret = WT_OP_CHECK(c->search(c));
    massert(28556, "Didn't find RecordId in WiredTigerRecordStore", ret != WT_NOTFOUND);
    invariantWTOK(ret);
    return _getData(curwrap);
}

bool WiredTigerRecordStore::findRecord(OperationContext* txn,
                                       const RecordId& loc,
<<<<<<< HEAD
                                       RecordData* out, bool skipPessimisticLocking) const {
    WiredTigerCursor curwrap(_uri, _instanceId, true, txn);
=======
                                       RecordData* out) const {
    WiredTigerCursor curwrap(_uri, _tableId, true, txn);
>>>>>>> d1aca959
    WT_CURSOR* c = curwrap.get();
    invariant(c);
    c->set_key(c, _makeKey(loc));
    int ret = WT_OP_CHECK(c->search(c));
    if (ret == WT_NOTFOUND) {
        return false;
    }
    invariantWTOK(ret);
    *out = _getData(curwrap);
    return true;
}

void WiredTigerRecordStore::deleteRecord(OperationContext* txn, const RecordId& loc) {
    WiredTigerCursor cursor(_uri, _tableId, true, txn);
    cursor.assertInActiveTxn();
    WT_CURSOR* c = cursor.get();
    c->set_key(c, _makeKey(loc));
    int ret = WT_OP_CHECK(c->search(c));
    invariantWTOK(ret);

    WT_ITEM old_value;
    ret = c->get_value(c, &old_value);
    invariantWTOK(ret);

    int old_length = old_value.size;

    ret = WT_OP_CHECK(c->remove(c));
    invariantWTOK(ret);

    _changeNumRecords(txn, -1);
    _increaseDataSize(txn, -old_length);
}

bool WiredTigerRecordStore::cappedAndNeedDelete() const {
    if (!_isCapped)
        return false;

    if (_dataSize.load() >= _cappedMaxSize)
        return true;

    if ((_cappedMaxDocs != -1) && (_numRecords.load() > _cappedMaxDocs))
        return true;

    return false;
}

int64_t WiredTigerRecordStore::cappedDeleteAsNeeded(OperationContext* txn,
                                                    const RecordId& justInserted) {
    // We only want to do the checks occasionally as they are expensive.
    // This variable isn't thread safe, but has loose semantics anyway.
    dassert(!_isOplog || _cappedMaxDocs == -1);

    if (!cappedAndNeedDelete())
        return 0;

    // ensure only one thread at a time can do deletes, otherwise they'll conflict.
    stdx::unique_lock<stdx::timed_mutex> lock(_cappedDeleterMutex, stdx::defer_lock);

    if (_cappedMaxDocs != -1) {
        lock.lock();  // Max docs has to be exact, so have to check every time.
    } else if (_hasBackgroundThread) {
        // We are foreground, and there is a background thread,

        // Check if we need some back pressure.
        if ((_dataSize.load() - _cappedMaxSize) < _cappedMaxSizeSlack) {
            return 0;
        }

        // Back pressure needed!
        // We're not actually going to delete anything, but we're going to syncronize
        // on the deleter thread.
        // Don't wait forever: we're in a transaction, we could block eviction.
        if (!lock.try_lock()) {
            Date_t before = Date_t::now();
            (void)lock.try_lock_for(stdx::chrono::milliseconds(200));
            stdx::chrono::milliseconds delay = Date_t::now() - before;
            _cappedSleep.fetchAndAdd(1);
            _cappedSleepMS.fetchAndAdd(delay.count());
        }
        return 0;
    } else {
        if (!lock.try_lock()) {
            // Someone else is deleting old records. Apply back-pressure if too far behind,
            // otherwise continue.
            if ((_dataSize.load() - _cappedMaxSize) < _cappedMaxSizeSlack)
                return 0;

            // Don't wait forever: we're in a transaction, we could block eviction.
            Date_t before = Date_t::now();
            bool gotLock = lock.try_lock_for(stdx::chrono::milliseconds(200));
            stdx::chrono::milliseconds delay = Date_t::now() - before;
            _cappedSleep.fetchAndAdd(1);
            _cappedSleepMS.fetchAndAdd(delay.count());
            if (!gotLock)
                return 0;

            // If we already waited, let someone else do cleanup unless we are significantly
            // over the limit.
            if ((_dataSize.load() - _cappedMaxSize) < (2 * _cappedMaxSizeSlack))
                return 0;
        }
    }

    return cappedDeleteAsNeeded_inlock(txn, justInserted);
}

int64_t WiredTigerRecordStore::cappedDeleteAsNeeded_inlock(OperationContext* txn,
                                                           const RecordId& justInserted) {
    // we do this is a side transaction in case it aborts
    WiredTigerRecoveryUnit* realRecoveryUnit =
        checked_cast<WiredTigerRecoveryUnit*>(txn->releaseRecoveryUnit());
    invariant(realRecoveryUnit);
    WiredTigerSessionCache* sc = realRecoveryUnit->getSessionCache();
    OperationContext::RecoveryUnitState const realRUstate =
        txn->setRecoveryUnit(new WiredTigerRecoveryUnit(sc), OperationContext::kNotInUnitOfWork);

    WiredTigerRecoveryUnit::get(txn)->markNoTicketRequired();  // realRecoveryUnit already has
    WT_SESSION* session = WiredTigerRecoveryUnit::get(txn)->getSession(txn)->getSession();

    int64_t dataSize = _dataSize.load();
    int64_t numRecords = _numRecords.load();

    int64_t sizeOverCap = (dataSize > _cappedMaxSize) ? dataSize - _cappedMaxSize : 0;
    int64_t sizeSaved = 0;
    int64_t docsOverCap = 0, docsRemoved = 0;
    if (_cappedMaxDocs != -1 && numRecords > _cappedMaxDocs)
        docsOverCap = numRecords - _cappedMaxDocs;

    try {
        WriteUnitOfWork wuow(txn);

        WiredTigerCursor curwrap(_uri, _tableId, true, txn);
        WT_CURSOR* c = curwrap.get();
        RecordId newestOld;
        int ret = 0;
        while ((sizeSaved < sizeOverCap || docsRemoved < docsOverCap) && (docsRemoved < 20000) &&
               (ret = WT_OP_CHECK(c->next(c))) == 0) {
            int64_t key;
            ret = c->get_key(c, &key);
            invariantWTOK(ret);

            // don't go past the record we just inserted
            newestOld = _fromKey(key);
            if (newestOld >= justInserted)  // TODO: use oldest uncommitted instead
                break;

            if (_shuttingDown)
                break;

            WT_ITEM old_value;
            invariantWTOK(c->get_value(c, &old_value));

            ++docsRemoved;
            sizeSaved += old_value.size;

            if (_cappedDeleteCallback) {
                uassertStatusOK(_cappedDeleteCallback->aboutToDeleteCapped(
                    txn,
                    newestOld,
                    RecordData(static_cast<const char*>(old_value.data), old_value.size)));
            }
        }

        if (ret != WT_NOTFOUND) {
            invariantWTOK(ret);
        }

        if (docsRemoved > 0) {
            // if we scanned to the end of the collection or past our insert, go back one
            if (ret == WT_NOTFOUND || newestOld >= justInserted) {
                ret = WT_OP_CHECK(c->prev(c));
            }
            invariantWTOK(ret);

            WiredTigerCursor startWrap(_uri, _tableId, true, txn);
            WT_CURSOR* start = startWrap.get();
            ret = WT_OP_CHECK(start->next(start));
            invariantWTOK(ret);

            ret = session->truncate(session, NULL, start, c, NULL);
            if (ret == ENOENT || ret == WT_NOTFOUND) {
                // TODO we should remove this case once SERVER-17141 is resolved
                log() << "Soft failure truncating capped collection. Will try again later.";
                docsRemoved = 0;
            } else {
                invariantWTOK(ret);
                _changeNumRecords(txn, -docsRemoved);
                _increaseDataSize(txn, -sizeSaved);
                wuow.commit();
            }
        }
    } catch (const WriteConflictException& wce) {
        delete txn->releaseRecoveryUnit();
        txn->setRecoveryUnit(realRecoveryUnit, realRUstate);
        log() << "got conflict truncating capped, ignoring";
        return 0;
    } catch (...) {
        delete txn->releaseRecoveryUnit();
        txn->setRecoveryUnit(realRecoveryUnit, realRUstate);
        throw;
    }

    delete txn->releaseRecoveryUnit();
    txn->setRecoveryUnit(realRecoveryUnit, realRUstate);
    return docsRemoved;
}

StatusWith<RecordId> WiredTigerRecordStore::extractAndCheckLocForOplog(const char* data, int len) {
    return oploghack::extractKey(data, len);
}

StatusWith<RecordId> WiredTigerRecordStore::insertRecord(OperationContext* txn,
                                                         const char* data,
                                                         int len,
                                                         bool enforceQuota) {
    if (_isCapped && len > _cappedMaxSize) {
        return StatusWith<RecordId>(ErrorCodes::BadValue, "object to insert exceeds cappedMaxSize");
    }

    RecordId loc;
    if (_useOplogHack) {
        StatusWith<RecordId> status = extractAndCheckLocForOplog(data, len);
        if (!status.isOK())
            return status;
        loc = status.getValue();
        if (loc > _oplog_highestSeen) {
            stdx::lock_guard<stdx::mutex> lk(_uncommittedDiskLocsMutex);
            if (loc > _oplog_highestSeen) {
                _oplog_highestSeen = loc;
            }
        }
    } else if (_isCapped) {
        stdx::lock_guard<stdx::mutex> lk(_uncommittedDiskLocsMutex);
        loc = _nextId();
        _addUncommitedDiskLoc_inlock(txn, loc);
    } else {
        loc = _nextId();
    }

    WiredTigerCursor curwrap(_uri, _tableId, true, txn);
    curwrap.assertInActiveTxn();
    WT_CURSOR* c = curwrap.get();
    invariant(c);

    c->set_key(c, _makeKey(loc));
    WiredTigerItem value(data, len);
    c->set_value(c, value.Get());
    int ret = WT_OP_CHECK(c->insert(c));
    if (ret) {
        return StatusWith<RecordId>(wtRCToStatus(ret, "WiredTigerRecordStore::insertRecord"));
    }

    _changeNumRecords(txn, 1);
    _increaseDataSize(txn, len);

    cappedDeleteAsNeeded(txn, loc);

    return StatusWith<RecordId>(loc);
}

void WiredTigerRecordStore::dealtWithCappedLoc(const RecordId& loc) {
    stdx::lock_guard<stdx::mutex> lk(_uncommittedDiskLocsMutex);
    SortedDiskLocs::iterator it =
        std::find(_uncommittedDiskLocs.begin(), _uncommittedDiskLocs.end(), loc);
    invariant(it != _uncommittedDiskLocs.end());
    _uncommittedDiskLocs.erase(it);
}

bool WiredTigerRecordStore::isCappedHidden(const RecordId& loc) const {
    stdx::lock_guard<stdx::mutex> lk(_uncommittedDiskLocsMutex);
    if (_uncommittedDiskLocs.empty()) {
        return false;
    }
    return _uncommittedDiskLocs.front() <= loc;
}

RecordId WiredTigerRecordStore::lowestCappedHiddenRecord() const {
    stdx::lock_guard<stdx::mutex> lk(_uncommittedDiskLocsMutex);
    return _uncommittedDiskLocs.empty() ? RecordId() : _uncommittedDiskLocs.front();
}

StatusWith<RecordId> WiredTigerRecordStore::insertRecord(OperationContext* txn,
                                                         const DocWriter* doc,
                                                         bool enforceQuota) {
    const int len = doc->documentSize();

    std::unique_ptr<char[]> buf(new char[len]);
    doc->writeDocument(buf.get());

    return insertRecord(txn, buf.get(), len, enforceQuota);
}

StatusWith<RecordId> WiredTigerRecordStore::updateRecord(OperationContext* txn,
                                                         const RecordId& loc,
                                                         const char* data,
                                                         int len,
                                                         bool enforceQuota,
                                                         UpdateNotifier* notifier) {
    WiredTigerCursor curwrap(_uri, _tableId, true, txn);
    curwrap.assertInActiveTxn();
    WT_CURSOR* c = curwrap.get();
    invariant(c);
    c->set_key(c, _makeKey(loc));
    int ret = WT_OP_CHECK(c->search(c));
    invariantWTOK(ret);

    WT_ITEM old_value;
    ret = c->get_value(c, &old_value);
    invariantWTOK(ret);

    int old_length = old_value.size;

    c->set_key(c, _makeKey(loc));
    WiredTigerItem value(data, len);
    c->set_value(c, value.Get());
    ret = WT_OP_CHECK(c->insert(c));
    invariantWTOK(ret);

    _increaseDataSize(txn, len - old_length);

    cappedDeleteAsNeeded(txn, loc);

    return StatusWith<RecordId>(loc);
}

bool WiredTigerRecordStore::updateWithDamagesSupported() const {
    return false;
}

Status WiredTigerRecordStore::updateWithDamages(OperationContext* txn,
                                                const RecordId& loc,
                                                const RecordData& oldRec,
                                                const char* damageSource,
                                                const mutablebson::DamageVector& damages) {
    invariant(false);
}

void WiredTigerRecordStore::_oplogSetStartHack(WiredTigerRecoveryUnit* wru) const {
    stdx::lock_guard<stdx::mutex> lk(_uncommittedDiskLocsMutex);
    if (_uncommittedDiskLocs.empty()) {
        wru->setOplogReadTill(_oplog_highestSeen);
    } else {
        wru->setOplogReadTill(_uncommittedDiskLocs.front());
    }
}

std::unique_ptr<RecordCursor> WiredTigerRecordStore::getCursor(OperationContext* txn,
                                                               bool forward) const {
    if (_isOplog && forward) {
        WiredTigerRecoveryUnit* wru = WiredTigerRecoveryUnit::get(txn);
        if (!wru->inActiveTxn() || wru->getOplogReadTill().isNull()) {
            // if we don't have a session, we have no snapshot, so we can update our view
            _oplogSetStartHack(wru);
        }
    }

    return stdx::make_unique<Cursor>(txn, *this, forward);
}

std::vector<std::unique_ptr<RecordCursor>> WiredTigerRecordStore::getManyCursors(
    OperationContext* txn) const {
    std::vector<std::unique_ptr<RecordCursor>> cursors(1);
    cursors[0] = stdx::make_unique<Cursor>(txn, *this, /*forward=*/true);
    return cursors;
}

Status WiredTigerRecordStore::truncate(OperationContext* txn) {
    WiredTigerCursor startWrap(_uri, _tableId, true, txn);
    WT_CURSOR* start = startWrap.get();
    int ret = WT_OP_CHECK(start->next(start));
    // Empty collections don't have anything to truncate.
    if (ret == WT_NOTFOUND) {
        return Status::OK();
    }
    invariantWTOK(ret);

    WT_SESSION* session = WiredTigerRecoveryUnit::get(txn)->getSession(txn)->getSession();
    invariantWTOK(WT_OP_CHECK(session->truncate(session, NULL, start, NULL, NULL)));
    _changeNumRecords(txn, -numRecords(txn));
    _increaseDataSize(txn, -dataSize(txn));

    return Status::OK();
}

Status WiredTigerRecordStore::compact(OperationContext* txn,
                                      RecordStoreCompactAdaptor* adaptor,
                                      const CompactOptions* options,
                                      CompactStats* stats) {
    WiredTigerSessionCache* cache = WiredTigerRecoveryUnit::get(txn)->getSessionCache();
    WiredTigerSession* session = cache->getSession();
    WT_SESSION* s = session->getSession();
    int ret = s->compact(s, getURI().c_str(), "timeout=0");
    invariantWTOK(ret);
    cache->releaseSession(session);
    return Status::OK();
}

Status WiredTigerRecordStore::validate(OperationContext* txn,
                                       bool full,
                                       bool scanData,
                                       ValidateAdaptor* adaptor,
                                       ValidateResults* results,
                                       BSONObjBuilder* output) {
    {
        int err = WiredTigerUtil::verifyTable(txn, _uri, &results->errors);
        if (err == EBUSY) {
            const char* msg = "verify() returned EBUSY. Not treating as invalid.";
            warning() << msg;
            results->errors.push_back(msg);
        } else if (err) {
            std::string msg = str::stream() << "verify() returned " << wiredtiger_strerror(err)
                                            << ". "
                                            << "This indicates structural damage. "
                                            << "Not examining individual documents.";
            error() << msg;
            results->errors.push_back(msg);
            results->valid = false;
            return Status::OK();
        }
    }

    long long nrecords = 0;
    long long dataSizeTotal = 0;
    results->valid = true;
    Cursor cursor(txn, *this, true);
    while (auto record = cursor.next()) {
        ++nrecords;
        if (full && scanData) {
            size_t dataSize;
            Status status = adaptor->validate(record->data, &dataSize);
            if (!status.isOK()) {
                results->valid = false;
                results->errors.push_back(str::stream() << record->id << " is corrupted");
            }
            dataSizeTotal += static_cast<long long>(dataSize);
        }
    }

    if (_sizeStorer && full && scanData && results->valid) {
        if (nrecords != _numRecords.load() || dataSizeTotal != _dataSize.load()) {
            warning() << _uri << ": Existing record and data size counters (" << _numRecords.load()
                      << " records " << _dataSize.load() << " bytes) "
                      << "are inconsistent with full validation results (" << nrecords
                      << " records " << dataSizeTotal << " bytes). "
                      << "Updating counters with new values.";
        }

        _numRecords.store(nrecords);
        _dataSize.store(dataSizeTotal);

        long long oldNumRecords;
        long long oldDataSize;
        _sizeStorer->loadFromCache(_uri, &oldNumRecords, &oldDataSize);
        if (nrecords != oldNumRecords || dataSizeTotal != oldDataSize) {
            warning() << _uri << ": Existing data in size storer (" << oldNumRecords << " records "
                      << oldDataSize << " bytes) "
                      << "is inconsistent with full validation results (" << _numRecords.load()
                      << " records " << _dataSize.load() << " bytes). "
                      << "Updating size storer with new values.";
        }

        _sizeStorer->storeToCache(_uri, _numRecords.load(), _dataSize.load());
    }

    output->appendNumber("nrecords", nrecords);
    return Status::OK();
}

void WiredTigerRecordStore::appendCustomStats(OperationContext* txn,
                                              BSONObjBuilder* result,
                                              double scale) const {
    result->appendBool("capped", _isCapped);
    if (_isCapped) {
        result->appendIntOrLL("max", _cappedMaxDocs);
        result->appendIntOrLL("maxSize", static_cast<long long>(_cappedMaxSize / scale));
        result->appendIntOrLL("sleepCount", _cappedSleep.load());
        result->appendIntOrLL("sleepMS", _cappedSleepMS.load());
    }
    WiredTigerSession* session = WiredTigerRecoveryUnit::get(txn)->getSession(txn);
    WT_SESSION* s = session->getSession();
    BSONObjBuilder bob(result->subobjStart(kWiredTigerEngineName));
    {
        BSONObjBuilder metadata(bob.subobjStart("metadata"));
        Status status = WiredTigerUtil::getApplicationMetadata(txn, getURI(), &metadata);
        if (!status.isOK()) {
            metadata.append("error", "unable to retrieve metadata");
            metadata.append("code", static_cast<int>(status.code()));
            metadata.append("reason", status.reason());
        }
    }

    std::string type, sourceURI;
    WiredTigerUtil::fetchTypeAndSourceURI(txn, _uri, &type, &sourceURI);
    StatusWith<std::string> metadataResult = WiredTigerUtil::getMetadata(txn, sourceURI);
    StringData creationStringName("creationString");
    if (!metadataResult.isOK()) {
        BSONObjBuilder creationString(bob.subobjStart(creationStringName));
        creationString.append("error", "unable to retrieve creation config");
        creationString.append("code", static_cast<int>(metadataResult.getStatus().code()));
        creationString.append("reason", metadataResult.getStatus().reason());
    } else {
        bob.append("creationString", metadataResult.getValue());
        // Type can be "lsm" or "file"
        bob.append("type", type);
    }

    Status status =
        WiredTigerUtil::exportTableToBSON(s, "statistics:" + getURI(), "statistics=(fast)", &bob);
    if (!status.isOK()) {
        bob.append("error", "unable to retrieve statistics");
        bob.append("code", static_cast<int>(status.code()));
        bob.append("reason", status.reason());
    }
}

Status WiredTigerRecordStore::oplogDiskLocRegister(OperationContext* txn, const Timestamp& opTime) {
    StatusWith<RecordId> loc = oploghack::keyForOptime(opTime);
    if (!loc.isOK())
        return loc.getStatus();

    stdx::lock_guard<stdx::mutex> lk(_uncommittedDiskLocsMutex);
    _addUncommitedDiskLoc_inlock(txn, loc.getValue());
    return Status::OK();
}

class WiredTigerRecordStore::CappedInsertChange : public RecoveryUnit::Change {
public:
    CappedInsertChange(WiredTigerRecordStore* rs, const RecordId& loc) : _rs(rs), _loc(loc) {}

    virtual void commit() {
        _rs->dealtWithCappedLoc(_loc);
    }

    virtual void rollback() {
        _rs->dealtWithCappedLoc(_loc);
    }

private:
    WiredTigerRecordStore* _rs;
    RecordId _loc;
};

void WiredTigerRecordStore::_addUncommitedDiskLoc_inlock(OperationContext* txn,
                                                         const RecordId& loc) {
    // todo: make this a dassert at some point
    invariant(_uncommittedDiskLocs.empty() || _uncommittedDiskLocs.back() < loc);
    _uncommittedDiskLocs.push_back(loc);
    txn->recoveryUnit()->registerChange(new CappedInsertChange(this, loc));
    _oplog_highestSeen = loc;
}

boost::optional<RecordId> WiredTigerRecordStore::oplogStartHack(
    OperationContext* txn, const RecordId& startingPosition) const {
    if (!_useOplogHack)
        return boost::none;

    {
        WiredTigerRecoveryUnit* wru = WiredTigerRecoveryUnit::get(txn);
        _oplogSetStartHack(wru);
    }

    WiredTigerCursor cursor(_uri, _tableId, true, txn);
    WT_CURSOR* c = cursor.get();

    int cmp;
    c->set_key(c, _makeKey(startingPosition));
    int ret = WT_OP_CHECK(c->search_near(c, &cmp));
    if (ret == 0 && cmp > 0)
        ret = c->prev(c);  // landed one higher than startingPosition
    if (ret == WT_NOTFOUND)
        return RecordId();  // nothing <= startingPosition
    invariantWTOK(ret);

    int64_t key;
    ret = c->get_key(c, &key);
    invariantWTOK(ret);
    return _fromKey(key);
}

void WiredTigerRecordStore::updateStatsAfterRepair(OperationContext* txn,
                                                   long long numRecords,
                                                   long long dataSize) {
    _numRecords.store(numRecords);
    _dataSize.store(dataSize);
    _sizeStorer->storeToCache(_uri, numRecords, dataSize);
}

RecordId WiredTigerRecordStore::_nextId() {
    invariant(!_useOplogHack);
    RecordId out = RecordId(_nextIdNum.fetchAndAdd(1));
    invariant(out.isNormal());
    return out;
}

WiredTigerRecoveryUnit* WiredTigerRecordStore::_getRecoveryUnit(OperationContext* txn) {
    return checked_cast<WiredTigerRecoveryUnit*>(txn->recoveryUnit());
}

class WiredTigerRecordStore::NumRecordsChange : public RecoveryUnit::Change {
public:
    NumRecordsChange(WiredTigerRecordStore* rs, int64_t diff) : _rs(rs), _diff(diff) {}
    virtual void commit() {}
    virtual void rollback() {
        _rs->_numRecords.fetchAndAdd(-_diff);
    }

private:
    WiredTigerRecordStore* _rs;
    int64_t _diff;
};

void WiredTigerRecordStore::_changeNumRecords(OperationContext* txn, int64_t diff) {
    txn->recoveryUnit()->registerChange(new NumRecordsChange(this, diff));
    if (diff > 0) {
        if (_numRecords.fetchAndAdd(diff) < diff)
            _numRecords.store(diff);
    } else if (_numRecords.fetchAndAdd(diff) < 0) {
        _numRecords.store(0);
    }
}

class WiredTigerRecordStore::DataSizeChange : public RecoveryUnit::Change {
public:
    DataSizeChange(WiredTigerRecordStore* rs, int amount) : _rs(rs), _amount(amount) {}
    virtual void commit() {}
    virtual void rollback() {
        _rs->_increaseDataSize(NULL, -_amount);
    }

private:
    WiredTigerRecordStore* _rs;
    bool _amount;
};

void WiredTigerRecordStore::_increaseDataSize(OperationContext* txn, int amount) {
    if (txn)
        txn->recoveryUnit()->registerChange(new DataSizeChange(this, amount));

    if (_dataSize.fetchAndAdd(amount) < 0) {
        if (amount > 0) {
            _dataSize.store(amount);
        } else {
            _dataSize.store(0);
        }
    }

    if (_sizeStorer && _sizeStorerCounter++ % 1000 == 0) {
        _sizeStorer->storeToCache(_uri, _numRecords.load(), _dataSize.load());
    }
}

int64_t WiredTigerRecordStore::_makeKey(const RecordId& loc) {
    return loc.repr();
}
RecordId WiredTigerRecordStore::_fromKey(int64_t key) {
    return RecordId(key);
}

void WiredTigerRecordStore::temp_cappedTruncateAfter(OperationContext* txn,
                                                     RecordId end,
                                                     bool inclusive) {
    WriteUnitOfWork wuow(txn);
    Cursor cursor(txn, *this);
    while (auto record = cursor.next()) {
        RecordId loc = record->id;
        if (end < loc || (inclusive && end == loc)) {
            deleteRecord(txn, loc);
        }
    }
    wuow.commit();
}
}<|MERGE_RESOLUTION|>--- conflicted
+++ resolved
@@ -522,13 +522,8 @@
 
 bool WiredTigerRecordStore::findRecord(OperationContext* txn,
                                        const RecordId& loc,
-<<<<<<< HEAD
                                        RecordData* out, bool skipPessimisticLocking) const {
-    WiredTigerCursor curwrap(_uri, _instanceId, true, txn);
-=======
-                                       RecordData* out) const {
     WiredTigerCursor curwrap(_uri, _tableId, true, txn);
->>>>>>> d1aca959
     WT_CURSOR* c = curwrap.get();
     invariant(c);
     c->set_key(c, _makeKey(loc));
