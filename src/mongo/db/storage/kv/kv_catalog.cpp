// kv_catalog.cpp

/**
 *    Copyright (C) 2014 MongoDB Inc.
 *
 *    This program is free software: you can redistribute it and/or  modify
 *    it under the terms of the GNU Affero General Public License, version 3,
 *    as published by the Free Software Foundation.
 *
 *    This program is distributed in the hope that it will be useful,
 *    but WITHOUT ANY WARRANTY; without even the implied warranty of
 *    MERCHANTABILITY or FITNESS FOR A PARTICULAR PURPOSE.  See the
 *    GNU Affero General Public License for more details.
 *
 *    You should have received a copy of the GNU Affero General Public License
 *    along with this program.  If not, see <http://www.gnu.org/licenses/>.
 *
 *    As a special exception, the copyright holders give permission to link the
 *    code of portions of this program with the OpenSSL library under certain
 *    conditions as described in each individual source file and distribute
 *    linked combinations including the program with the OpenSSL library. You
 *    must comply with the GNU Affero General Public License in all respects for
 *    all of the code used other than as permitted herein. If you modify file(s)
 *    with this exception, you may extend this exception to your version of the
 *    file(s), but you are not obligated to do so. If you do not wish to do so,
 *    delete this exception statement from your version. If you delete this
 *    exception statement from all source files in the program, then also delete
 *    it in the license file.
 */

#define MONGO_LOG_DEFAULT_COMPONENT ::mongo::logger::LogComponent::kStorage

#include "mongo/db/storage/kv/kv_catalog.h"

#include <boost/scoped_ptr.hpp>
#include <stdlib.h>

#include "mongo/db/concurrency/d_concurrency.h"
#include "mongo/db/operation_context.h"
#include "mongo/db/storage/record_store.h"
#include "mongo/db/storage/recovery_unit.h"
#include "mongo/platform/random.h"
#include "mongo/util/log.h"
#include "mongo/util/mongoutils/str.h"

namespace mongo {
namespace {
// This is a global resource, which protects accesses to the catalog metadata (instance-wide).
// It is never used with KVEngines that support doc-level locking so this should never conflict
// with anything else.
//
// NOTE: Must be locked *before* _identLock.
const ResourceId resourceIdCatalogMetadata(RESOURCE_METADATA, 1ULL);
}

using boost::scoped_ptr;
using std::string;

class KVCatalog::AddIdentChange : public RecoveryUnit::Change {
public:
    AddIdentChange(KVCatalog* catalog, const StringData& ident)
        : _catalog(catalog), _ident(ident.toString()) {}

    virtual void commit() {}
    virtual void rollback() {
        boost::mutex::scoped_lock lk(_catalog->_identsLock);
        _catalog->_idents.erase(_ident);
    }

    KVCatalog* const _catalog;
    const std::string _ident;
};

class KVCatalog::RemoveIdentChange : public RecoveryUnit::Change {
public:
    RemoveIdentChange(KVCatalog* catalog, const StringData& ident, const Entry& entry)
        : _catalog(catalog), _ident(ident.toString()), _entry(entry) {}

    virtual void commit() {}
    virtual void rollback() {
        boost::mutex::scoped_lock lk(_catalog->_identsLock);
        _catalog->_idents[_ident] = _entry;
    }

    KVCatalog* const _catalog;
    const std::string _ident;
    const Entry _entry;
};

KVCatalog::KVCatalog(RecordStore* rs,
                     bool isRsThreadSafe,
                     bool directoryPerDb,
                     bool directoryForIndexes)
    : _rs(rs),
      _isRsThreadSafe(isRsThreadSafe),
      _directoryPerDb(directoryPerDb),
      _directoryForIndexes(directoryForIndexes),
      _rand(_newRand()) {}

KVCatalog::~KVCatalog() {
    _rs = NULL;
}

std::string KVCatalog::_newRand() {
    return str::stream() << boost::scoped_ptr<SecureRandom>(SecureRandom::create())->nextInt64();
}

bool KVCatalog::_hasEntryCollidingWithRand() const {
    // Only called from init() so don't need to lock.
    for (NSToIdentMap::const_iterator it = _idents.begin(); it != _idents.end(); ++it) {
        if (StringData(it->first).endsWith(_rand))
            return true;
    }
    return false;
}

std::string KVCatalog::_newUniqueIdent(const StringData& ns, const char* kind) {
    // If this changes to not put _rand at the end, _hasEntryCollidingWithRand will need fixing.
    StringBuilder buf;
    if (_directoryPerDb) {
        buf << nsToDatabaseSubstring(ns) << '/';
    }
    buf << kind;
    buf << (_directoryForIndexes ? '/' : '-');
    buf << _next.fetchAndAdd(1) << '-' << _rand;
    return buf.str();
}

void KVCatalog::init(OperationContext* opCtx) {
    // No locking needed since called single threaded.
    scoped_ptr<RecordIterator> it(_rs->getIterator(opCtx));
    while (!it->isEOF()) {
        RecordId loc = it->getNext();
        RecordData data = it->dataFor(loc);
        BSONObj obj(data.data());

        // No locking needed since can only be called from one thread.
        // No rollback since this is just loading already committed data.
        string ns = obj["ns"].String();
        string ident = obj["ident"].String();
        _idents[ns] = Entry(ident, loc);
    }

    // In the unlikely event that we have used this _rand before generate a new one.
    while (_hasEntryCollidingWithRand()) {
        _rand = _newRand();
    }
}

void KVCatalog::getAllCollections(std::vector<std::string>* out) const {
    boost::mutex::scoped_lock lk(_identsLock);
    for (NSToIdentMap::const_iterator it = _idents.begin(); it != _idents.end(); ++it) {
        out->push_back(it->first);
    }
}

Status KVCatalog::newCollection(OperationContext* opCtx,
                                const StringData& ns,
                                const CollectionOptions& options) {
    invariant(opCtx->lockState() == NULL ||
              opCtx->lockState()->isDbLockedForMode(nsToDatabaseSubstring(ns), MODE_X));

    boost::scoped_ptr<Lock::ResourceLock> rLk;
    if (!_isRsThreadSafe && opCtx->lockState()) {
        rLk.reset(new Lock::ResourceLock(opCtx->lockState(), resourceIdCatalogMetadata, MODE_X));
    }

    const string ident = _newUniqueIdent(ns, "collection");

    boost::mutex::scoped_lock lk(_identsLock);
    Entry& old = _idents[ns.toString()];
    if (!old.ident.empty()) {
        return Status(ErrorCodes::NamespaceExists, "collection already exists");
    }

    opCtx->recoveryUnit()->registerChange(new AddIdentChange(this, ns));

<<<<<<< HEAD
    std::string KVCatalog::getIndexIdent( OperationContext* opCtx,
                                          const StringData& ns,
                                          const StringData& idxName ) const {
        BSONObj obj = _findEntry( opCtx, ns, NULL, true );
        BSONObj idxIdent = obj["idxIdent"].Obj();
        return idxIdent[idxName].String();
    }

    BSONObj KVCatalog::_findEntry( OperationContext* opCtx,
                                   const StringData& ns,
                                   RecordId* out,
                                   bool skipPessimisticLocking ) const {

        boost::scoped_ptr<Lock::ResourceLock> rLk;
        if (!_isRsThreadSafe && opCtx->lockState()) {
            rLk.reset(new Lock::ResourceLock(opCtx->lockState(),
                                             resourceIdCatalogMetadata,
                                             MODE_S));
        }
=======
    BSONObj obj;
    {
        BSONObjBuilder b;
        b.append("ns", ns);
        b.append("ident", ident);
        BSONCollectionCatalogEntry::MetaData md;
        md.ns = ns.toString();
        md.options = options;
        b.append("md", md.toBSON());
        obj = b.obj();
    }

    StatusWith<RecordId> res = _rs->insertRecord(opCtx, obj.objdata(), obj.objsize(), false);
    if (!res.isOK())
        return res.getStatus();
>>>>>>> 1ef45a23

    old = Entry(ident, res.getValue());
    LOG(1) << "stored meta data for " << ns << " @ " << res.getValue();
    return Status::OK();
}

<<<<<<< HEAD
        LOG(3) << "looking up metadata for: " << ns << " @ " << dl;
        RecordData data;
        if ( !_rs->findRecord( opCtx, dl, &data, skipPessimisticLocking ) ) {
            // since the in memory meta data isn't managed with mvcc
            // its possible for different transactions to see slightly
            // different things, which is ok via the locking above.
            return BSONObj();
        }
=======
std::string KVCatalog::getCollectionIdent(const StringData& ns) const {
    boost::mutex::scoped_lock lk(_identsLock);
    NSToIdentMap::const_iterator it = _idents.find(ns.toString());
    invariant(it != _idents.end());
    return it->second.ident;
}
>>>>>>> 1ef45a23

std::string KVCatalog::getIndexIdent(OperationContext* opCtx,
                                     const StringData& ns,
                                     const StringData& idxName) const {
    BSONObj obj = _findEntry(opCtx, ns);
    BSONObj idxIdent = obj["idxIdent"].Obj();
    return idxIdent[idxName].String();
}

BSONObj KVCatalog::_findEntry(OperationContext* opCtx, const StringData& ns, RecordId* out) const {
    boost::scoped_ptr<Lock::ResourceLock> rLk;
    if (!_isRsThreadSafe && opCtx->lockState()) {
        rLk.reset(new Lock::ResourceLock(opCtx->lockState(), resourceIdCatalogMetadata, MODE_S));
    }

<<<<<<< HEAD
    const BSONCollectionCatalogEntry::MetaData KVCatalog::getMetaData( OperationContext* opCtx,
                                                                       const StringData& ns ) {
        BSONObj obj = _findEntry( opCtx, ns, NULL, true );
        LOG(3) << " fetched CCE metadata: " << obj;
        BSONCollectionCatalogEntry::MetaData md;
        const BSONElement mdElement = obj["md"];
        if ( mdElement.isABSONObj() ) {
            LOG(3) << "returning metadata: " << mdElement;
            md.parse( mdElement.Obj() );
        }
        return md;
=======
    RecordId dl;
    {
        boost::mutex::scoped_lock lk(_identsLock);
        NSToIdentMap::const_iterator it = _idents.find(ns.toString());
        invariant(it != _idents.end());
        dl = it->second.storedLoc;
>>>>>>> 1ef45a23
    }

    LOG(1) << "looking up metadata for: " << ns << " @ " << dl;
    RecordData data;
    if (!_rs->findRecord(opCtx, dl, &data)) {
        // since the in memory meta data isn't managed with mvcc
        // its possible for different transactions to see slightly
        // different things, which is ok via the locking above.
        return BSONObj();
    }

    if (out)
        *out = dl;

<<<<<<< HEAD
        RecordId loc;
        BSONObj obj = _findEntry( opCtx, ns, &loc, false );

        {
            // rebuilt doc
            BSONObjBuilder b;
            b.append( "md", md.toBSON() );

            BSONObjBuilder newIdentMap;
            BSONObj oldIdentMap;
            if ( obj["idxIdent"].isABSONObj() )
                oldIdentMap = obj["idxIdent"].Obj();

            // fix ident map
            for ( size_t i = 0; i < md.indexes.size(); i++ ) {
                string name = md.indexes[i].name();
                BSONElement e = oldIdentMap[name];
                if ( e.type() == String ) {
                    newIdentMap.append( e );
                    continue;
                }
                // missing, create new
                newIdentMap.append( name, _newUniqueIdent(ns, "index") );
            }
            b.append( "idxIdent", newIdentMap.obj() );

            // add whatever is left
            b.appendElementsUnique( obj );
            obj = b.obj();
        }
=======
    return data.releaseToBson().getOwned();
}
>>>>>>> 1ef45a23

const BSONCollectionCatalogEntry::MetaData KVCatalog::getMetaData(OperationContext* opCtx,
                                                                  const StringData& ns) {
    BSONObj obj = _findEntry(opCtx, ns);
    LOG(3) << " fetched CCE metadata: " << obj;
    BSONCollectionCatalogEntry::MetaData md;
    const BSONElement mdElement = obj["md"];
    if (mdElement.isABSONObj()) {
        LOG(3) << "returning metadata: " << mdElement;
        md.parse(mdElement.Obj());
    }
    return md;
}

void KVCatalog::putMetaData(OperationContext* opCtx,
                            const StringData& ns,
                            BSONCollectionCatalogEntry::MetaData& md) {
    boost::scoped_ptr<Lock::ResourceLock> rLk;
    if (!_isRsThreadSafe && opCtx->lockState()) {
        rLk.reset(new Lock::ResourceLock(opCtx->lockState(), resourceIdCatalogMetadata, MODE_X));
    }

    RecordId loc;
    BSONObj obj = _findEntry(opCtx, ns, &loc);

    {
        // rebuilt doc
        BSONObjBuilder b;
        b.append("md", md.toBSON());

        BSONObjBuilder newIdentMap;
        BSONObj oldIdentMap;
        if (obj["idxIdent"].isABSONObj())
            oldIdentMap = obj["idxIdent"].Obj();

        // fix ident map
        for (size_t i = 0; i < md.indexes.size(); i++) {
            string name = md.indexes[i].name();
            BSONElement e = oldIdentMap[name];
            if (e.type() == String) {
                newIdentMap.append(e);
                continue;
            }
            // missing, create new
            newIdentMap.append(name, _newUniqueIdent(ns, "index"));
        }
        b.append("idxIdent", newIdentMap.obj());

<<<<<<< HEAD
        RecordId loc;
        BSONObj old = _findEntry( opCtx, fromNS, &loc, false ).getOwned();
        {
            BSONObjBuilder b;

            b.append( "ns", toNS );

            BSONCollectionCatalogEntry::MetaData md;
            md.parse( old["md"].Obj() );
            md.rename( toNS );
            if ( !stayTemp )
                md.options.temp = false;
            b.append( "md", md.toBSON() );

            b.appendElementsUnique( old );

            BSONObj obj = b.obj();
            StatusWith<RecordId> status = _rs->updateRecord( opCtx,
                                                            loc,
                                                            obj.objdata(),
                                                            obj.objsize(),
                                                            false,
                                                            NULL );
            fassert( 28522, status.getStatus() );
            invariant( status.getValue() == loc );
        }
=======
        // add whatever is left
        b.appendElementsUnique(obj);
        obj = b.obj();
    }
>>>>>>> 1ef45a23

    LOG(3) << "recording new metadata: " << obj;
    StatusWith<RecordId> status =
        _rs->updateRecord(opCtx, loc, obj.objdata(), obj.objsize(), false, NULL);
    fassert(28521, status.getStatus());
    invariant(status.getValue() == loc);
}

Status KVCatalog::renameCollection(OperationContext* opCtx,
                                   const StringData& fromNS,
                                   const StringData& toNS,
                                   bool stayTemp) {
    boost::scoped_ptr<Lock::ResourceLock> rLk;
    if (!_isRsThreadSafe && opCtx->lockState()) {
        rLk.reset(new Lock::ResourceLock(opCtx->lockState(), resourceIdCatalogMetadata, MODE_X));
    }

    RecordId loc;
    BSONObj old = _findEntry(opCtx, fromNS, &loc).getOwned();
    {
        BSONObjBuilder b;

        b.append("ns", toNS);

        BSONCollectionCatalogEntry::MetaData md;
        md.parse(old["md"].Obj());
        md.rename(toNS);
        if (!stayTemp)
            md.options.temp = false;
        b.append("md", md.toBSON());

        b.appendElementsUnique(old);

        BSONObj obj = b.obj();
        StatusWith<RecordId> status =
            _rs->updateRecord(opCtx, loc, obj.objdata(), obj.objsize(), false, NULL);
        fassert(28522, status.getStatus());
        invariant(status.getValue() == loc);
    }

    boost::mutex::scoped_lock lk(_identsLock);
    const NSToIdentMap::iterator fromIt = _idents.find(fromNS.toString());
    invariant(fromIt != _idents.end());

    opCtx->recoveryUnit()->registerChange(new RemoveIdentChange(this, fromNS, fromIt->second));
    opCtx->recoveryUnit()->registerChange(new AddIdentChange(this, toNS));

    _idents.erase(fromIt);
    _idents[toNS.toString()] = Entry(old["ident"].String(), loc);

    return Status::OK();
}

Status KVCatalog::dropCollection(OperationContext* opCtx, const StringData& ns) {
    invariant(opCtx->lockState() == NULL ||
              opCtx->lockState()->isDbLockedForMode(nsToDatabaseSubstring(ns), MODE_X));
    boost::scoped_ptr<Lock::ResourceLock> rLk;
    if (!_isRsThreadSafe && opCtx->lockState()) {
        rLk.reset(new Lock::ResourceLock(opCtx->lockState(), resourceIdCatalogMetadata, MODE_X));
    }

    boost::mutex::scoped_lock lk(_identsLock);
    const NSToIdentMap::iterator it = _idents.find(ns.toString());
    if (it == _idents.end()) {
        return Status(ErrorCodes::NamespaceNotFound, "collection not found");
    }

    opCtx->recoveryUnit()->registerChange(new RemoveIdentChange(this, ns, it->second));

    LOG(1) << "deleting metadata for " << ns << " @ " << it->second.storedLoc;
    _rs->deleteRecord(opCtx, it->second.storedLoc);
    _idents.erase(it);

    return Status::OK();
}

std::vector<std::string> KVCatalog::getAllIdentsForDB(const StringData& db) const {
    std::vector<std::string> v;

    {
        boost::mutex::scoped_lock lk(_identsLock);
        for (NSToIdentMap::const_iterator it = _idents.begin(); it != _idents.end(); ++it) {
            NamespaceString ns(it->first);
            if (ns.db() != db)
                continue;
            v.push_back(it->second.ident);
        }
    }

    return v;
}

std::vector<std::string> KVCatalog::getAllIdents(OperationContext* opCtx) const {
    std::vector<std::string> v;

    scoped_ptr<RecordIterator> it(_rs->getIterator(opCtx));
    while (!it->isEOF()) {
        RecordId loc = it->getNext();
        RecordData data = it->dataFor(loc);
        BSONObj obj(data.data());
        v.push_back(obj["ident"].String());

        BSONElement e = obj["idxIdent"];
        if (!e.isABSONObj())
            continue;
        BSONObj idxIdent = e.Obj();

        BSONObjIterator sub(idxIdent);
        while (sub.more()) {
            BSONElement e = sub.next();
            v.push_back(e.String());
        }
    }

    return v;
}

bool KVCatalog::isUserDataIdent(const StringData& ident) const {
    return ident.find("index-") != std::string::npos || ident.find("index/") != std::string::npos ||
        ident.find("collection-") != std::string::npos ||
        ident.find("collection/") != std::string::npos;
}
}<|MERGE_RESOLUTION|>--- conflicted
+++ resolved
@@ -175,27 +175,6 @@
 
     opCtx->recoveryUnit()->registerChange(new AddIdentChange(this, ns));
 
-<<<<<<< HEAD
-    std::string KVCatalog::getIndexIdent( OperationContext* opCtx,
-                                          const StringData& ns,
-                                          const StringData& idxName ) const {
-        BSONObj obj = _findEntry( opCtx, ns, NULL, true );
-        BSONObj idxIdent = obj["idxIdent"].Obj();
-        return idxIdent[idxName].String();
-    }
-
-    BSONObj KVCatalog::_findEntry( OperationContext* opCtx,
-                                   const StringData& ns,
-                                   RecordId* out,
-                                   bool skipPessimisticLocking ) const {
-
-        boost::scoped_ptr<Lock::ResourceLock> rLk;
-        if (!_isRsThreadSafe && opCtx->lockState()) {
-            rLk.reset(new Lock::ResourceLock(opCtx->lockState(),
-                                             resourceIdCatalogMetadata,
-                                             MODE_S));
-        }
-=======
     BSONObj obj;
     {
         BSONObjBuilder b;
@@ -211,70 +190,44 @@
     StatusWith<RecordId> res = _rs->insertRecord(opCtx, obj.objdata(), obj.objsize(), false);
     if (!res.isOK())
         return res.getStatus();
->>>>>>> 1ef45a23
 
     old = Entry(ident, res.getValue());
     LOG(1) << "stored meta data for " << ns << " @ " << res.getValue();
     return Status::OK();
 }
 
-<<<<<<< HEAD
-        LOG(3) << "looking up metadata for: " << ns << " @ " << dl;
-        RecordData data;
-        if ( !_rs->findRecord( opCtx, dl, &data, skipPessimisticLocking ) ) {
-            // since the in memory meta data isn't managed with mvcc
-            // its possible for different transactions to see slightly
-            // different things, which is ok via the locking above.
-            return BSONObj();
-        }
-=======
 std::string KVCatalog::getCollectionIdent(const StringData& ns) const {
     boost::mutex::scoped_lock lk(_identsLock);
     NSToIdentMap::const_iterator it = _idents.find(ns.toString());
     invariant(it != _idents.end());
     return it->second.ident;
 }
->>>>>>> 1ef45a23
 
 std::string KVCatalog::getIndexIdent(OperationContext* opCtx,
                                      const StringData& ns,
                                      const StringData& idxName) const {
-    BSONObj obj = _findEntry(opCtx, ns);
+    BSONObj obj = _findEntry( opCtx, ns, NULL, true );
     BSONObj idxIdent = obj["idxIdent"].Obj();
     return idxIdent[idxName].String();
 }
 
-BSONObj KVCatalog::_findEntry(OperationContext* opCtx, const StringData& ns, RecordId* out) const {
+BSONObj KVCatalog::_findEntry(OperationContext* opCtx, const StringData& ns, RecordId* out, bool skipPessimisticLocking) const {
     boost::scoped_ptr<Lock::ResourceLock> rLk;
     if (!_isRsThreadSafe && opCtx->lockState()) {
         rLk.reset(new Lock::ResourceLock(opCtx->lockState(), resourceIdCatalogMetadata, MODE_S));
     }
 
-<<<<<<< HEAD
-    const BSONCollectionCatalogEntry::MetaData KVCatalog::getMetaData( OperationContext* opCtx,
-                                                                       const StringData& ns ) {
-        BSONObj obj = _findEntry( opCtx, ns, NULL, true );
-        LOG(3) << " fetched CCE metadata: " << obj;
-        BSONCollectionCatalogEntry::MetaData md;
-        const BSONElement mdElement = obj["md"];
-        if ( mdElement.isABSONObj() ) {
-            LOG(3) << "returning metadata: " << mdElement;
-            md.parse( mdElement.Obj() );
-        }
-        return md;
-=======
     RecordId dl;
     {
         boost::mutex::scoped_lock lk(_identsLock);
         NSToIdentMap::const_iterator it = _idents.find(ns.toString());
         invariant(it != _idents.end());
         dl = it->second.storedLoc;
->>>>>>> 1ef45a23
-    }
-
-    LOG(1) << "looking up metadata for: " << ns << " @ " << dl;
+    }
+
+    LOG(3) << "looking up metadata for: " << ns << " @ " << dl;
     RecordData data;
-    if (!_rs->findRecord(opCtx, dl, &data)) {
+    if ( !_rs->findRecord( opCtx, dl, &data, skipPessimisticLocking ) ) {
         // since the in memory meta data isn't managed with mvcc
         // its possible for different transactions to see slightly
         // different things, which is ok via the locking above.
@@ -284,45 +237,12 @@
     if (out)
         *out = dl;
 
-<<<<<<< HEAD
-        RecordId loc;
-        BSONObj obj = _findEntry( opCtx, ns, &loc, false );
-
-        {
-            // rebuilt doc
-            BSONObjBuilder b;
-            b.append( "md", md.toBSON() );
-
-            BSONObjBuilder newIdentMap;
-            BSONObj oldIdentMap;
-            if ( obj["idxIdent"].isABSONObj() )
-                oldIdentMap = obj["idxIdent"].Obj();
-
-            // fix ident map
-            for ( size_t i = 0; i < md.indexes.size(); i++ ) {
-                string name = md.indexes[i].name();
-                BSONElement e = oldIdentMap[name];
-                if ( e.type() == String ) {
-                    newIdentMap.append( e );
-                    continue;
-                }
-                // missing, create new
-                newIdentMap.append( name, _newUniqueIdent(ns, "index") );
-            }
-            b.append( "idxIdent", newIdentMap.obj() );
-
-            // add whatever is left
-            b.appendElementsUnique( obj );
-            obj = b.obj();
-        }
-=======
     return data.releaseToBson().getOwned();
 }
->>>>>>> 1ef45a23
 
 const BSONCollectionCatalogEntry::MetaData KVCatalog::getMetaData(OperationContext* opCtx,
                                                                   const StringData& ns) {
-    BSONObj obj = _findEntry(opCtx, ns);
+    BSONObj obj = _findEntry( opCtx, ns, NULL, true );
     LOG(3) << " fetched CCE metadata: " << obj;
     BSONCollectionCatalogEntry::MetaData md;
     const BSONElement mdElement = obj["md"];
@@ -342,7 +262,7 @@
     }
 
     RecordId loc;
-    BSONObj obj = _findEntry(opCtx, ns, &loc);
+    BSONObj obj = _findEntry( opCtx, ns, &loc, false );
 
     {
         // rebuilt doc
@@ -367,39 +287,10 @@
         }
         b.append("idxIdent", newIdentMap.obj());
 
-<<<<<<< HEAD
-        RecordId loc;
-        BSONObj old = _findEntry( opCtx, fromNS, &loc, false ).getOwned();
-        {
-            BSONObjBuilder b;
-
-            b.append( "ns", toNS );
-
-            BSONCollectionCatalogEntry::MetaData md;
-            md.parse( old["md"].Obj() );
-            md.rename( toNS );
-            if ( !stayTemp )
-                md.options.temp = false;
-            b.append( "md", md.toBSON() );
-
-            b.appendElementsUnique( old );
-
-            BSONObj obj = b.obj();
-            StatusWith<RecordId> status = _rs->updateRecord( opCtx,
-                                                            loc,
-                                                            obj.objdata(),
-                                                            obj.objsize(),
-                                                            false,
-                                                            NULL );
-            fassert( 28522, status.getStatus() );
-            invariant( status.getValue() == loc );
-        }
-=======
         // add whatever is left
         b.appendElementsUnique(obj);
         obj = b.obj();
     }
->>>>>>> 1ef45a23
 
     LOG(3) << "recording new metadata: " << obj;
     StatusWith<RecordId> status =
@@ -418,7 +309,7 @@
     }
 
     RecordId loc;
-    BSONObj old = _findEntry(opCtx, fromNS, &loc).getOwned();
+    BSONObj old = _findEntry( opCtx, fromNS, &loc, false ).getOwned();
     {
         BSONObjBuilder b;
 
