--- conflicted
+++ resolved
@@ -40,8 +40,6 @@
         ]
     )
 
-<<<<<<< HEAD
-=======
 # Stubs out KVDatabaseCatalogEntry::getIndex() for testing.
 # Should not be referenced outside this SConscript file.
 env.Library(
@@ -56,7 +54,6 @@
         ]
     )
 
->>>>>>> bddcc15d
 env.Library(
     target='kv_engine_test_harness',
     source=[
