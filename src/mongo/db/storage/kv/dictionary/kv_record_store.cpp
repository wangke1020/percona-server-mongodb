--- conflicted
+++ resolved
@@ -183,15 +183,9 @@
 
     void KVRecordStore::deleteMetadataKeys(OperationContext *opCtx, KVDictionary *metadataDict, const StringData &ident) {
         Status s = metadataDict->remove(opCtx, Slice(numRecordsMetadataKey(ident)));
-<<<<<<< HEAD
-        massert(28556, str::stream() << "KVRecordStore: error deleting numRecords metadata: " << s.toString(), s.isOK());
-        s = metadataDict->remove(opCtx, Slice(dataSizeMetadataKey(ident)));
-        massert(28557, str::stream() << "KVRecordStore: error deleting dataSize metadata: " << s.toString(), s.isOK());
-=======
         invariant(s.isOK());
         s = metadataDict->remove(opCtx, Slice(dataSizeMetadataKey(ident)));
         invariant(s.isOK());
->>>>>>> 73147a75
     }
 
     long long KVRecordStore::dataSize( OperationContext* txn ) const {
