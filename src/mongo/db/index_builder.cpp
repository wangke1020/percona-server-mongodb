--- conflicted
+++ resolved
@@ -156,29 +156,11 @@
 
 
             try {
-<<<<<<< HEAD
-                MultiIndexBlock indexer(txn, c);
-                indexer.allowInterruption();
-
-                if (allowBackgroundBuilding)
-                    indexer.allowBackgroundBuilding();
-
-
-                try {
-                    status = indexer.init(_index);
-                    if ( status.code() == ErrorCodes::IndexAlreadyExists ) {
-                        if (allowBackgroundBuilding && !haveSetBgIndexStarting) {
-                            // Must set this in case anyone is waiting for this build.
-                            _setBgIndexStarting();
-                        }
-                        return Status::OK();
-=======
                 status = indexer.init(_index);
                 if (status.code() == ErrorCodes::IndexAlreadyExists) {
-                    if (allowBackgroundBuilding) {
+                    if (allowBackgroundBuilding && !haveSetBgIndexStarting) {
                         // Must set this in case anyone is waiting for this build.
                         _setBgIndexStarting();
->>>>>>> f66f8b1d
                     }
                     return Status::OK();
                 }
@@ -224,25 +206,15 @@
             status = wce.toStatus();
         }
 
-<<<<<<< HEAD
-            if (status.code() == ErrorCodes::WriteConflict) {
-                LOG(2) << "WriteConflictException while creating index in IndexBuilder, retrying.";
-            } else if (status.code() == 28550) {
-                LOG(2) << "Status 28550 when building an index in IndexBuilder, retrying";
-            } else {
-                return status;
-            }
-
-            txn->recoveryUnit()->commitAndRestart();
+        if (status.code() == ErrorCodes::WriteConflict) {
+            LOG(2) << "WriteConflictException while creating index in IndexBuilder, retrying.";
+        } else if (status.code() == 28550) {
+            LOG(2) << "Status 28550 when building an index in IndexBuilder, retrying";
+        } else {
+            return status;
         }
-=======
-        if (status.code() != ErrorCodes::WriteConflict)
-            return status;
-
-
-        LOG(2) << "WriteConflictException while creating index in IndexBuilder, retrying.";
+
         txn->recoveryUnit()->commitAndRestart();
->>>>>>> f66f8b1d
     }
 }
 }  // namespace mongo