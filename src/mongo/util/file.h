--- conflicted
+++ resolved
@@ -58,15 +58,8 @@
 
     static intmax_t freeSpace(const std::string& path);
 
-<<<<<<< HEAD
-        static intmax_t freeSpace(const std::string& path);
-
-    protected:
-        bool _bad;
-=======
-private:
+protected:
     bool _bad;
->>>>>>> 1ef45a23
 #ifdef _WIN32
     HANDLE _handle;
 #else
